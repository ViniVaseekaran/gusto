from gusto import *
from firedrake import as_vector, SpatialCoordinate,\
    PeriodicRectangleMesh, ExtrudedMesh, \
    exp, cos, sin, cosh, sinh, tanh, pi, Function, sqrt
import sys

day = 24.*60.*60.
hour = 60.*60.
dt = 30.
if '--running-tests' in sys.argv:
    tmax = dt
    tdump = dt
else:
    tmax = 30*day
    tdump = 2*hour

##############################################################################
# set up mesh
##############################################################################
# Construct 1d periodic base mesh
columns = 30  # number of columns
L = 1000000.
m = PeriodicRectangleMesh(columns, 1, 2.*L, 1.e5, quadrilateral=True)

# build 2D mesh by extruding the base mesh
nlayers = 30  # horizontal layers
H = 10000.  # Height position of the model top
mesh = ExtrudedMesh(m, layers=nlayers, layer_height=H/nlayers)

##############################################################################
# set up all the other things that state requires
##############################################################################
# Coriolis expression
f = 1.e-04
Omega = as_vector([0., 0., f*0.5])

# list of prognostic fieldnames
# this is passed to state and used to construct a dictionary,
# state.field_dict so that we can access fields by name
# u is the 3D velocity
# p is the pressure
# b is the buoyancy
fieldlist = ['u', 'rho', 'theta']

# class containing timestepping parameters
# all values not explicitly set here use the default values provided
# and documented in configuration.py
timestepping = TimesteppingParameters(dt=dt)

# class containing output parameters
# all values not explicitly set here use the default values provided
# and documented in configuration.py
output = OutputParameters(dirname='compressible_eady',
                          dumpfreq=int(tdump/dt),
                          dumplist=['u', 'rho', 'theta'],
<<<<<<< HEAD
                          perturbation_fields=['rho', 'theta'],
                          diagnostic_everydump=True)
=======
                          perturbation_fields=['rho', 'theta', 'ExnerPi'])
>>>>>>> 61c79459

# class containing physical parameters
# all values not explicitly set here use the default values provided
# and documented in configuration.py
parameters = CompressibleEadyParameters(H=H, f=f)

# class for diagnostics
# fields passed to this class will have basic diagnostics computed
# (eg min, max, l2 norm) and these will be output as a json file
diagnostics = Diagnostics(*fieldlist)

# list of diagnostic fields, each defined in a class in diagnostics.py
diagnostic_fields = [CourantNumber(), VelocityY(),
                     ExnerPi(), ExnerPi(reference=True),
                     CompressibleKineticEnergy(),
                     CompressibleKineticEnergyY(),
                     CompressibleEadyPotentialEnergy(),
                     Sum("CompressibleKineticEnergy",
                         "CompressibleEadyPotentialEnergy"),
                     Difference("CompressibleKineticEnergy",
                                "CompressibleKineticEnergyY")]

# setup state, passing in the mesh, information on the required finite element
# function spaces and the classes above
state = State(mesh, vertical_degree=1, horizontal_degree=1,
              family="RTCF",
              Coriolis=Omega,
              timestepping=timestepping,
              output=output,
              parameters=parameters,
              diagnostics=diagnostics,
              fieldlist=fieldlist,
              diagnostic_fields=diagnostic_fields)

##############################################################################
# Initial conditions
##############################################################################
u0 = state.fields("u")
rho0 = state.fields("rho")
theta0 = state.fields("theta")

# spaces
Vu = u0.function_space()
Vt = theta0.function_space()
Vr = rho0.function_space()

# first setup the background buoyancy profile
# z.grad(bref) = N**2
# the following is symbolic algebra, using the default buoyancy frequency
# from the parameters class.
x, y, z = SpatialCoordinate(mesh)
g = parameters.g
Nsq = parameters.Nsq
theta_surf = parameters.theta_surf

# N^2 = (g/theta)dtheta/dz => dtheta/dz = theta N^2g => theta=theta_0exp(N^2gz)
theta_ref = theta_surf*exp(Nsq*(z-H/2)/g)
theta_b = Function(Vt).interpolate(theta_ref)


# set theta_pert
def coth(x):
    return cosh(x)/sinh(x)


def Z(z):
    return Bu*((z/H)-0.5)


def n():
    return Bu**(-1)*sqrt((Bu*0.5-tanh(Bu*0.5))*(coth(Bu*0.5)-Bu*0.5))


a = -4.5
Bu = 0.5
theta_exp = a*theta_surf/g*sqrt(Nsq)*(-(1.-Bu*0.5*coth(Bu*0.5))*sinh(Z(z))*cos(pi*(x-L)/L)
                                      - n()*Bu*cosh(Z(z))*sin(pi*(x-L)/L))
theta_pert = Function(Vt).interpolate(theta_exp)

# set theta0
theta0.interpolate(theta_b + theta_pert)

# calculate hydrostatic Pi
rho_b = Function(Vr)
compressible_hydrostatic_balance(state, theta_b, rho_b)
compressible_hydrostatic_balance(state, theta0, rho0)

# set Pi0
Pi0 = calculate_Pi0(state, theta0, rho0)
state.parameters.Pi0 = Pi0

# set x component of velocity
cp = state.parameters.cp
dthetady = state.parameters.dthetady
Pi = exner(theta0, rho0, state)
u = cp*dthetady/f*(Pi-Pi0)

# set y component of velocity
v = Function(Vr).assign(0.)
compressible_eady_initial_v(state, theta0, rho0, v)

# set initial u
u_exp = as_vector([u, v, 0.])
u0.project(u_exp)

# pass these initial conditions to the state.initialise method
state.initialise([('u', u0),
                  ('rho', rho0),
                  ('theta', theta0)])

# set the background profiles
state.set_reference_profiles([('rho', rho_b),
                              ('theta', theta_b)])

##############################################################################
# Set up advection schemes
##############################################################################
# we need a DG funciton space for the embedded DG advection scheme
ueqn = AdvectionEquation(state, Vu)
rhoeqn = AdvectionEquation(state, Vr, equation_form="continuity")
thetaeqn = SUPGAdvection(state, Vt, supg_params={"dg_direction": "horizontal"})

advected_fields = []
advected_fields.append(("u", SSPRK3(state, u0, ueqn)))
advected_fields.append(("rho", SSPRK3(state, rho0, rhoeqn)))
advected_fields.append(("theta", SSPRK3(state, theta0, thetaeqn)))

##############################################################################
# Set up linear solver for the timestepping scheme
##############################################################################
# Set up linear solver
linear_solver_params = {'pc_type': 'fieldsplit',
                        'pc_fieldsplit_type': 'schur',
                        'ksp_type': 'gmres',
                        'ksp_monitor_true_residual': False,
                        'ksp_max_it': 100,
                        'ksp_gmres_restart': 50,
                        'pc_fieldsplit_schur_fact_type': 'FULL',
                        'pc_fieldsplit_schur_precondition': 'selfp',
                        'fieldsplit_0_ksp_type': 'preonly',
                        'fieldsplit_0_pc_type': 'bjacobi',
                        'fieldsplit_0_sub_pc_type': 'ilu',
                        'fieldsplit_1_ksp_type': 'preonly',
                        'fieldsplit_1_pc_type': 'gamg',
                        'fieldsplit_1_pc_gamg_sym_graph': True,
                        'fieldsplit_1_mg_levels_ksp_type': 'chebyshev',
                        'fieldsplit_1_mg_levels_ksp_chebyshev_esteig': True,
                        'fieldsplit_1_mg_levels_ksp_chebyshev_esteig_random': True,
                        'fieldsplit_1_mg_levels_ksp_max_it': 5,
                        'fieldsplit_1_mg_levels_pc_type': 'bjacobi',
                        'fieldsplit_1_mg_levels_sub_pc_type': 'ilu'}

linear_solver = CompressibleSolver(state, params=linear_solver_params)

##############################################################################
# Set up forcing
##############################################################################
forcing = CompressibleEadyForcing(state, euler_poincare=False)

##############################################################################
# build time stepper
##############################################################################
stepper = Timestepper(state, advected_fields, linear_solver, forcing)

##############################################################################
# Run!
##############################################################################
stepper.run(t=0, tmax=tmax)<|MERGE_RESOLUTION|>--- conflicted
+++ resolved
@@ -53,12 +53,7 @@
 output = OutputParameters(dirname='compressible_eady',
                           dumpfreq=int(tdump/dt),
                           dumplist=['u', 'rho', 'theta'],
-<<<<<<< HEAD
-                          perturbation_fields=['rho', 'theta'],
-                          diagnostic_everydump=True)
-=======
                           perturbation_fields=['rho', 'theta', 'ExnerPi'])
->>>>>>> 61c79459
 
 # class containing physical parameters
 # all values not explicitly set here use the default values provided

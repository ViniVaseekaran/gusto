from gusto import *
from firedrake import PeriodicIntervalMesh, ExtrudedMesh, \
    cos, sin, exp, pi, SpatialCoordinate, Constant, Function, as_vector, DirichletBC
import numpy as np
import sympy as sp
from sympy.stats import Normal
import sys

dt = 1./20
#dt = 0.01
#dt = 0.005

if '--running-tests' in sys.argv:
    tmax = dt
else:
    tmax = 3600*48.
<<<<<<< HEAD

=======
    #tmax = 1
 
>>>>>>> 6f5f7b29
##############################################################################
# set up mesh
##############################################################################
# Construct 1d periodic base mesh for idealised lab experiment of Park et al. (1994)
columns = 20  # number of columns
#columns = 40
#columns = 80
L = 0.2
m = PeriodicIntervalMesh(columns, L)

# build 2D mesh by extruding the base mesh
nlayers = 45  # horizontal layers
#nlayers = 90
#nlayers = 180
H = 0.45  # Height position of the model top
mesh = ExtrudedMesh(m, layers=nlayers, layer_height=H/nlayers)

##############################################################################
# set up all the other things that state requires
##############################################################################


# list of prognostic fieldnames
# this is passed to state and used to construct a dictionary,
# state.field_dict so that we can access fields by name
# u is the 2D velocity
# p is the pressure
# b is the buoyancy
fieldlist = ['u', 'p', 'b']

# class containing timestepping parameters
# all values not explicitly set here use the default values provided
# and documented in configuration.py
#timestepping = TimesteppingParameters(dt=4*dt)
timestepping = TimesteppingParameters(dt=dt)
#timestepping = TimesteppingParameters(dt=4*dt)
#timestepping = TimesteppingParameters(dt=3*dt)

# class containing output parameters
# all values not explicitly set here use the default values provided
# and documented in configuration.py
dumpfreq = 20*10
#dumpfreq = 200
#dumpfreq = 400
output = OutputParameters(dirname='tmp_notsc', dumpfreq=dumpfreq, dumplist=['u','b'], perturbation_fields=['b'])
#points = [[0.1,0.22]]
#output = OutputParameters(dirname='tmp', dumpfreq=dumpfreq, dumplist=['u','b'], perturbation_fields=['b'], 
#            point_data={'b': points}, pointwise_everydump=True)

# class containing physical parameters
# all values not explicitly set here use the default values provided
# and documented in configuration.py
rho0 = 1090.95075
#N=1.957 (run 18), N=1.1576 (run 16), N=0.5916 (run 14), N=0.2
parameters = CompressibleParameters(N=1.957, p_0=106141.3045)

# Physical parameters adjusted for idealised lab experiment of Park et al. (1994):
# The value of the background buoyancy frequency N is that for their run number 18, which has clear stair-step features.
# p_0 was found by assuming an initially hydrostatic fluid and a reference density rho0=1090.95075 kg m^(-3).
# The reference density was found by estimating drho/dz from Fig. 7a of Park et al. (1994), converting to SI units,
# and then using the N^2 value above.
# p_0=106141.3045

# class for diagnostics
# fields passed to this class will have basic diagnostics computed
# (eg min, max, l2 norm) and these will be output as a json file
diagnostics = Diagnostics(*fieldlist)

# list of diagnostic fields, each defined in a class in diagnostics.py
diagnostic_fields = [CourantNumber()]

# setup state, passing in the mesh, information on the required finite element
# function spaces, z, k, and the classes above
state = State(mesh, vertical_degree=1, horizontal_degree=1,
              family="CG",
              timestepping=timestepping,
              output=output,
              parameters=parameters,
              diagnostics=diagnostics,
              fieldlist=fieldlist,
              diagnostic_fields=diagnostic_fields)

##############################################################################
# Initial conditions
##############################################################################
# set up functions on the spaces constructed by state
u0 = state.fields("u")
p0 = state.fields("p")
b0 = state.fields("b")

# first setup the background buoyancy profile
# z.grad(bref) = N**2
# the following is symbolic algebra, using the default buoyancy frequency
# from the parameters class. x[1]=z and comes from x=SpatialCoordinate(mesh)
x = SpatialCoordinate(mesh)
N = parameters.N
bref = N**2*(x[1]-H)
# interpolate the expression to the function
Vb = b0.function_space()
b_b = Function(Vb).interpolate(bref)

# Define bouyancy perturbation to represent background soup of internal waves in idealised lab scenario of Park et al.
g = parameters.g

rho0_13 = 1006.47
drho0_dz13 = -122.09
dgamma13 = 100./3
dz_b = 2./100
rhoprime13 = dgamma13 * dz_b
bprime13 = g/rho0_13 * rhoprime13

#No clear number for buoyancy perturbation for run 18 -
#Try to scale perturbations using background stratification
#From Park et al run 18:
rho0_18 = 1090.95075
drho0_dz18 = -425.9
dgamma18 = dgamma13 * drho0_dz18/drho0_dz13

bprime_ratio = rho0_18/rho0_13 * dgamma13/dgamma18
bprime18 = bprime13/bprime_ratio
A_z1 = bprime18


#b_pert = A_x1/2.*sin(k1*x[0]) + A_z1/2.*sin(m1*x[1])
#b_pert = A_z1/2. * sin(k1*x[0]+m1*x[1])
#b_pert = A_z1/2. * sin(m1*x[1])

#sigma = 0.01
#b_pert = A_z1*exp( -( x[1] - H/2 )**2 / (2*sigma**2) )

r = Function(b0.function_space()).assign(Constant(0.0))
r.dat.data[:] += np.random.uniform(low=-1., high=1., size=r.dof_dset.size)
b_pert = r*A_z1/2.
#b_pert = r*A_z1/4.
#b_pert = r*A_z1/6.

#b_pert = sp.Piecewise( (0, x[1] < H/2-0.01), (0, x[1] > H/2+0.01), (A_z1, H/2-0.01 >= x[1] <= H/2+0.01, True) ) - doesn't work
#b_pert = sp.integrate( A_z1 * DiracDelta(x[1]-H/2), (x[1],0,H) ) - doesn't work

# interpolate the expression to the function
b0.interpolate(b_b + b_pert)


incompressible_hydrostatic_balance(state, b_b, p0, top=False)

# pass these initial conditions to the state.initialise method
state.initialise([("u", u0), ("p", p0), ("b", b0)])

# set the background buoyancy
state.set_reference_profiles([("b", b_b)])

##############################################################################
# Set up advection schemes
##############################################################################
# advection_dict is a dictionary containing field_name: advection class
ueqn = EulerPoincare(state, u0.function_space())
supg = True
if supg:
    beqn = SUPGAdvection(state, Vb,
                         supg_params={"dg_direction":"horizontal"},
                         equation_form="advective")
else:
    beqn = EmbeddedDGAdvection(state, Vb,
                               equation_form="advective")
advected_fields = []
advected_fields.append(("u", ThetaMethod(state, u0, ueqn)))
advected_fields.append(("b", SSPRK3(state, b0, beqn)))
#advected_fields.append(("u", SSPRK3(state, u0, ueqn, subcycles=4)))
#advected_fields.append(("b", SSPRK3(state, b0, beqn, subcycles=4)))
<<<<<<< HEAD
=======



>>>>>>> 6f5f7b29

##############################################################################
# Set up linear solver for the timestepping scheme
##############################################################################
linear_solver = IncompressibleSolver(state, L)

##############################################################################
# Set up forcing
#############################################################################
lmda_x1 = 2.0/100                               # Horizontal wavelength of internal waves
lmda_z1 = 2.0/100                               # Vertical wavelength of internal waves
k1 = 2*pi/lmda_x1                               # Horizontal wavenumber of internal waves
m1 = 2*pi/lmda_z1                               # Vertical wavenumber of internal waves

omega = 0.2*2*pi
f_ux = 0.
#f_uz = 0.
f_uz = A_z1/2*sin(x[0]*k1 + x[1]*m1 - omega*state.t)
f_u = as_vector([f_ux,f_uz])

#forcing = IncompressibleForcing(state)
forcing = IncompressibleForcing(state, extra_terms=f_u)
#forcing = RandomIncompressibleForcing(state)


##############################################################################
#Set up diffusion scheme
##############################################################################
# mu is a numerical parameter
# kappa is the diffusion constant for each variable
# Note that molecular diffusion coefficients were taken from Lautrup, 2005:
kappa_u = 1.*10**(-6.)/10
kappa_b = 1.4*10**(-7.)/10

#kappa_u = 1.*10**(-6.)/5
#kappa_b = 1.4*10**(-7.)/5

#kappa_u = 1.*10**(-6.)/2
#kappa_b = 1.4*10**(-7.)/2

#kappa_u = 1.*10**(-6.)
#kappa_b = 1.4*10**(-7.)

#kappa_u = 1.*10**(-6.)*10
#kappa_b = 1.4*10**(-7.)*10

#kappa_u = 1.*10**(-6.)*100
#kappa_b = 1.4*10**(-7.)*100

#Eddy diffusivities:
#kappa_u = 10.**(-2.)
#kappa_b = 10.**(-2.)

Vu = u0.function_space()
Vb = state.spaces("HDiv_v")
delta = L/columns 		#Grid resolution (same in both directions).

bcs_u = [DirichletBC(Vu, 0.0, "bottom"), DirichletBC(Vu, 0.0, "top")]
bcs_b = [DirichletBC(Vb, -N**2*H, "bottom"), DirichletBC(Vb, 0.0, "top")]

diffused_fields = []
diffused_fields.append(("u", InteriorPenalty(state, Vu, kappa=kappa_u,
                                           mu=Constant(10./delta), bcs=bcs_u)))
diffused_fields.append(("b", InteriorPenalty(state, Vb, kappa=kappa_b,
                                             mu=Constant(10./delta), bcs=bcs_b)))


##############################################################################
# build time stepper
##############################################################################
#stepper = Timestepper(state, advection_dict, linear_solver, forcing)
stepper = Timestepper(state, advected_fields, linear_solver, forcing, diffused_fields)

##############################################################################
# Run!
##############################################################################
stepper.run(t=0, tmax=tmax)<|MERGE_RESOLUTION|>--- conflicted
+++ resolved
@@ -14,12 +14,8 @@
     tmax = dt
 else:
     tmax = 3600*48.
-<<<<<<< HEAD
-
-=======
     #tmax = 1
  
->>>>>>> 6f5f7b29
 ##############################################################################
 # set up mesh
 ##############################################################################
@@ -53,7 +49,6 @@
 # class containing timestepping parameters
 # all values not explicitly set here use the default values provided
 # and documented in configuration.py
-#timestepping = TimesteppingParameters(dt=4*dt)
 timestepping = TimesteppingParameters(dt=dt)
 #timestepping = TimesteppingParameters(dt=4*dt)
 #timestepping = TimesteppingParameters(dt=3*dt)
@@ -189,12 +184,6 @@
 advected_fields.append(("b", SSPRK3(state, b0, beqn)))
 #advected_fields.append(("u", SSPRK3(state, u0, ueqn, subcycles=4)))
 #advected_fields.append(("b", SSPRK3(state, b0, beqn, subcycles=4)))
-<<<<<<< HEAD
-=======
-
-
-
->>>>>>> 6f5f7b29
 
 ##############################################################################
 # Set up linear solver for the timestepping scheme

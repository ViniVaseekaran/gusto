from gusto import *
from firedrake import PeriodicIntervalMesh, ExtrudedMesh, \
    cos, sin, exp, pi, SpatialCoordinate, Constant, Function, as_vector, DirichletBC
import numpy as np
import sympy as sp
from sympy.stats import Normal
import sys

dt = 1./20
#dt = 0.01
#dt = 0.005

if '--running-tests' in sys.argv:
    tmax = dt
else:
    tmax = 3600*48.
    #tmax = 1
 
##############################################################################
# set up mesh
##############################################################################
# Construct 1d periodic base mesh for idealised lab experiment of Park et al. (1994)
columns = 20  # number of columns
#columns = 40
#columns = 80
L = 0.2
m = PeriodicIntervalMesh(columns, L)

# build 2D mesh by extruding the base mesh
nlayers = 45  # horizontal layers
#nlayers = 90
#nlayers = 180
H = 0.45  # Height position of the model top
mesh = ExtrudedMesh(m, layers=nlayers, layer_height=H/nlayers)

##############################################################################
# set up all the other things that state requires
##############################################################################


# list of prognostic fieldnames
# this is passed to state and used to construct a dictionary,
# state.field_dict so that we can access fields by name
# u is the 2D velocity
# p is the pressure
# b is the buoyancy
fieldlist = ['u', 'p', 'b']

# class containing timestepping parameters
# all values not explicitly set here use the default values provided
# and documented in configuration.py
#timestepping = TimesteppingParameters(dt=dt)
#timestepping = TimesteppingParameters(dt=4*dt)
timestepping = TimesteppingParameters(dt=3*dt)

# class containing output parameters
# all values not explicitly set here use the default values provided
# and documented in configuration.py
dumpfreq = 20*10
#dumpfreq = 200
#dumpfreq = 400
<<<<<<< HEAD
output = OutputParameters(dirname='tmp_subcycling_3dt', dumpfreq=dumpfreq, dumplist=['u','b'], perturbation_fields=['b'])
=======
output = OutputParameters(dirname='tmp_notsc', dumpfreq=dumpfreq, dumplist=['u','b'], perturbation_fields=['b'])
>>>>>>> c99af8d1
#points = [[0.1,0.22]]
#output = OutputParameters(dirname='tmp', dumpfreq=dumpfreq, dumplist=['u','b'], perturbation_fields=['b'], 
#            point_data={'b': points}, pointwise_everydump=True)

# class containing physical parameters
# all values not explicitly set here use the default values provided
# and documented in configuration.py
rho0 = 1090.95075
#N=1.957 (run 18), N=1.1576 (run 16), N=0.5916 (run 14), N=0.2
parameters = CompressibleParameters(N=1.957, p_0=106141.3045)

# Physical parameters adjusted for idealised lab experiment of Park et al. (1994):
# The value of the background buoyancy frequency N is that for their run number 18, which has clear stair-step features.
# p_0 was found by assuming an initially hydrostatic fluid and a reference density rho0=1090.95075 kg m^(-3).
# The reference density was found by estimating drho/dz from Fig. 7a of Park et al. (1994), converting to SI units,
# and then using the N^2 value above.
# p_0=106141.3045

# class for diagnostics
# fields passed to this class will have basic diagnostics computed
# (eg min, max, l2 norm) and these will be output as a json file
diagnostics = Diagnostics(*fieldlist)

# list of diagnostic fields, each defined in a class in diagnostics.py
diagnostic_fields = [CourantNumber()]

# setup state, passing in the mesh, information on the required finite element
# function spaces, z, k, and the classes above
state = State(mesh, vertical_degree=1, horizontal_degree=1,
              family="CG",
              timestepping=timestepping,
              output=output,
              parameters=parameters,
              diagnostics=diagnostics,
              fieldlist=fieldlist,
              diagnostic_fields=diagnostic_fields)

##############################################################################
# Initial conditions
##############################################################################
# set up functions on the spaces constructed by state
u0 = state.fields("u")
p0 = state.fields("p")
b0 = state.fields("b")

# first setup the background buoyancy profile
# z.grad(bref) = N**2
# the following is symbolic algebra, using the default buoyancy frequency
# from the parameters class. x[1]=z and comes from x=SpatialCoordinate(mesh)
x = SpatialCoordinate(mesh)
N = parameters.N
bref = N**2*(x[1]-H)
# interpolate the expression to the function
Vb = b0.function_space()
b_b = Function(Vb).interpolate(bref)

# Define bouyancy perturbation to represent background soup of internal waves in idealised lab scenario of Park et al.
g = parameters.g

rho0_13 = 1006.47
drho0_dz13 = -122.09
dgamma13 = 100./3
dz_b = 2./100
rhoprime13 = dgamma13 * dz_b
bprime13 = g/rho0_13 * rhoprime13

#No clear number for buoyancy perturbation for run 18 -
#Try to scale perturbations using background stratification
#From Park et al run 18:
rho0_18 = 1090.95075
drho0_dz18 = -425.9
dgamma18 = dgamma13 * drho0_dz18/drho0_dz13

bprime_ratio = rho0_18/rho0_13 * dgamma13/dgamma18
bprime18 = bprime13/bprime_ratio
A_z1 = bprime18


#b_pert = A_x1/2.*sin(k1*x[0]) + A_z1/2.*sin(m1*x[1])
#b_pert = A_z1/2. * sin(k1*x[0]+m1*x[1])
#b_pert = A_z1/2. * sin(m1*x[1])

#sigma = 0.01
#b_pert = A_z1*exp( -( x[1] - H/2 )**2 / (2*sigma**2) )

r = Function(b0.function_space()).assign(Constant(0.0))
r.dat.data[:] += np.random.uniform(low=-1., high=1., size=r.dof_dset.size)
b_pert = r*A_z1/2.
#b_pert = r*A_z1/4.
#b_pert = r*A_z1/6.

#b_pert = sp.Piecewise( (0, x[1] < H/2-0.01), (0, x[1] > H/2+0.01), (A_z1, H/2-0.01 >= x[1] <= H/2+0.01, True) ) - doesn't work
#b_pert = sp.integrate( A_z1 * DiracDelta(x[1]-H/2), (x[1],0,H) ) - doesn't work

# interpolate the expression to the function
b0.interpolate(b_b + b_pert)


incompressible_hydrostatic_balance(state, b_b, p0, top=False)

# pass these initial conditions to the state.initialise method
state.initialise([("u", u0), ("p", p0), ("b", b0)])

# set the background buoyancy
state.set_reference_profiles([("b", b_b)])

##############################################################################
# Set up advection schemes
##############################################################################
# advection_dict is a dictionary containing field_name: advection class
ueqn = EulerPoincare(state, u0.function_space())
supg = True
if supg:
    beqn = SUPGAdvection(state, Vb,
                         supg_params={"dg_direction":"horizontal"},
                         equation_form="advective")
else:
    beqn = EmbeddedDGAdvection(state, Vb,
                               equation_form="advective")
advected_fields = []
<<<<<<< HEAD
#advected_fields.append(("u", ThetaMethod(state, u0, ueqn)))
#advected_fields.append(("b", SSPRK3(state, b0, beqn)))
advected_fields.append(("u", SSPRK3(state, u0, ueqn, subcycles=4)))
advected_fields.append(("b", SSPRK3(state, b0, beqn, subcycles=4)))

=======
advected_fields.append(("u", ThetaMethod(state, u0, ueqn)))
advected_fields.append(("b", SSPRK3(state, b0, beqn)))
#advected_fields.append(("u", SSPRK3(state, u0, ueqn, subcycles=4)))
#advected_fields.append(("b", SSPRK3(state, b0, beqn, subcycles=4)))
>>>>>>> c99af8d1

##############################################################################
# Set up linear solver for the timestepping scheme
##############################################################################
linear_solver = IncompressibleSolver(state, L)

##############################################################################
# Set up forcing
#############################################################################
lmda_x1 = 2.0/100                               # Horizontal wavelength of internal waves
lmda_z1 = 2.0/100                               # Vertical wavelength of internal waves
k1 = 2*pi/lmda_x1                               # Horizontal wavenumber of internal waves
m1 = 2*pi/lmda_z1                               # Vertical wavenumber of internal waves

omega = 0.2*2*pi
f_ux = 0.
#f_uz = 0.
f_uz = A_z1/2*sin(x[0]*k1 + x[1]*m1 - omega*state.t)
f_u = as_vector([f_ux,f_uz])

#forcing = IncompressibleForcing(state)
forcing = IncompressibleForcing(state, extra_terms=f_u)
#forcing = RandomIncompressibleForcing(state)


##############################################################################
#Set up diffusion scheme
##############################################################################
# mu is a numerical parameter
# kappa is the diffusion constant for each variable
# Note that molecular diffusion coefficients were taken from Lautrup, 2005:
kappa_u = 1.*10**(-6.)/10
kappa_b = 1.4*10**(-7.)/10

#kappa_u = 1.*10**(-6.)/5
#kappa_b = 1.4*10**(-7.)/5

#kappa_u = 1.*10**(-6.)/2
#kappa_b = 1.4*10**(-7.)/2

#kappa_u = 1.*10**(-6.)
#kappa_b = 1.4*10**(-7.)

#kappa_u = 1.*10**(-6.)*10
#kappa_b = 1.4*10**(-7.)*10

#kappa_u = 1.*10**(-6.)*100
#kappa_b = 1.4*10**(-7.)*100

#Eddy diffusivities:
#kappa_u = 10.**(-2.)
#kappa_b = 10.**(-2.)

Vu = u0.function_space()
Vb = state.spaces("HDiv_v")
delta = L/columns 		#Grid resolution (same in both directions).

bcs_u = [DirichletBC(Vu, 0.0, "bottom"), DirichletBC(Vu, 0.0, "top")]
bcs_b = [DirichletBC(Vb, -N**2*H, "bottom"), DirichletBC(Vb, 0.0, "top")]

diffused_fields = []
diffused_fields.append(("u", InteriorPenalty(state, Vu, kappa=kappa_u,
                                           mu=Constant(10./delta), bcs=bcs_u)))
diffused_fields.append(("b", InteriorPenalty(state, Vb, kappa=kappa_b,
                                             mu=Constant(10./delta), bcs=bcs_b)))


##############################################################################
# build time stepper
##############################################################################
#stepper = Timestepper(state, advection_dict, linear_solver, forcing)
stepper = Timestepper(state, advected_fields, linear_solver, forcing, diffused_fields)

##############################################################################
# Run!
##############################################################################
stepper.run(t=0, tmax=tmax)<|MERGE_RESOLUTION|>--- conflicted
+++ resolved
@@ -59,11 +59,7 @@
 dumpfreq = 20*10
 #dumpfreq = 200
 #dumpfreq = 400
-<<<<<<< HEAD
-output = OutputParameters(dirname='tmp_subcycling_3dt', dumpfreq=dumpfreq, dumplist=['u','b'], perturbation_fields=['b'])
-=======
 output = OutputParameters(dirname='tmp_notsc', dumpfreq=dumpfreq, dumplist=['u','b'], perturbation_fields=['b'])
->>>>>>> c99af8d1
 #points = [[0.1,0.22]]
 #output = OutputParameters(dirname='tmp', dumpfreq=dumpfreq, dumplist=['u','b'], perturbation_fields=['b'], 
 #            point_data={'b': points}, pointwise_everydump=True)
@@ -184,18 +180,10 @@
     beqn = EmbeddedDGAdvection(state, Vb,
                                equation_form="advective")
 advected_fields = []
-<<<<<<< HEAD
 #advected_fields.append(("u", ThetaMethod(state, u0, ueqn)))
 #advected_fields.append(("b", SSPRK3(state, b0, beqn)))
 advected_fields.append(("u", SSPRK3(state, u0, ueqn, subcycles=4)))
 advected_fields.append(("b", SSPRK3(state, b0, beqn, subcycles=4)))
-
-=======
-advected_fields.append(("u", ThetaMethod(state, u0, ueqn)))
-advected_fields.append(("b", SSPRK3(state, b0, beqn)))
-#advected_fields.append(("u", SSPRK3(state, u0, ueqn, subcycles=4)))
-#advected_fields.append(("b", SSPRK3(state, b0, beqn, subcycles=4)))
->>>>>>> c99af8d1
 
 ##############################################################################
 # Set up linear solver for the timestepping scheme

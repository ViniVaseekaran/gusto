--- conflicted
+++ resolved
@@ -31,10 +31,6 @@
 
 fieldlist = ['u', 'rho', 'theta']
 timestepping = TimesteppingParameters(dt=dt)
-<<<<<<< HEAD
-output = OutputParameters(dirname='sk_nonlinear', dumpfreq=1, dumplist=['u'],
-                          perturbation_fields=['theta', 'rho'], point_data=[('theta_perturbation', points)])
-=======
 
 dirname = 'sk_nonlinear'
 if hybridization:
@@ -46,7 +42,6 @@
                           perturbation_fields=['theta', 'rho'],
                           point_data=[('theta_perturbation', points)])
 
->>>>>>> d726edef
 parameters = CompressibleParameters()
 diagnostics = Diagnostics(*fieldlist)
 diagnostic_fields = [CourantNumber()]

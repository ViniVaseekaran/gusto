--- conflicted
+++ resolved
@@ -21,14 +21,6 @@
 mesh = ExtrudedMesh(m, layers=nlayers, layer_height=H/nlayers)
 
 points_x = np.linspace(0., L, 100)
-<<<<<<< HEAD
-points_z = 0.
-points = [[px, points_z] for px in points_x]
-
-fieldlist = ['u', 'rho', 'theta']
-timestepping = TimesteppingParameters(dt=dt)
-output = OutputParameters(dirname='sk_nonlinear', dumpfreq=10, dumplist=['u'], perturbation_fields=['theta', 'rho'], point_data={'theta_perturbation': points}, pointwise_everydump=True)
-=======
 points_z = [0.]
 points = np.array([p for p in itertools.product(points_x, points_z)])
 
@@ -37,7 +29,6 @@
 output = OutputParameters(dirname='sk_nonlinear', dumpfreq=1, dumplist=['u'],
                           perturbation_fields=['theta', 'rho'],
                           point_data=[('theta_perturbation', points)])
->>>>>>> ca19a300
 parameters = CompressibleParameters()
 diagnostics = Diagnostics(*fieldlist)
 diagnostic_fields = [CourantNumber()]

--- conflicted
+++ resolved
@@ -42,27 +42,16 @@
     fieldlist = ['u', 'rho', 'theta']
     timestepping = TimesteppingParameters(dt=10.0)
     output = OutputParameters(Verbose=True, dumpfreq=1, dirname=dirname+"/dcmip")
-<<<<<<< HEAD
-    parameters = CompressibleParameters(k=k, Omega=Omega)
+    parameters = CompressibleParameters()
     diagnostics = Diagnostics(*fieldlist)
-
-    state = Compressible3DState(mesh, vertical_degree=1, horizontal_degree=1,
-                                family="BDFM",
-                                timestepping=timestepping,
-                                output=output,
-                                parameters=parameters,
-                                diagnostics=diagnostics,
-                                fieldlist=fieldlist)
-=======
-    parameters = CompressibleParameters()
 
     state = CompressibleState(mesh, vertical_degree=1, horizontal_degree=1,
                               family="BDFM", k=k, Omega=Omega,
                               timestepping=timestepping,
                               output=output,
                               parameters=parameters,
+                              diagnostics=diagnostics,
                               fieldlist=fieldlist)
->>>>>>> 8b5309e1
 
     # interpolate initial conditions
     g = parameters.g

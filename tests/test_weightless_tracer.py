--- conflicted
+++ resolved
@@ -131,13 +131,8 @@
 
     dirname = str(tmpdir)
     run_tracer(dirname)
-<<<<<<< HEAD
     filename = path.join(dirname, "tracer/diagnostics.nc")
     data = Dataset(filename, "r")
-=======
-    with open(path.join(dirname, "tracer/diagnostics.json"), "r") as f:
-        data = json.load(f)
->>>>>>> b86aef96
 
     diff = data.groups["theta_minus_tracer"]
     theta = data.groups["theta"]

from os import path
import itertools
from netCDF4 import Dataset
import time
from gusto.diagnostics import Diagnostics, Perturbation, \
    SteadyStateError
from firedrake import FiniteElement, TensorProductElement, HDiv, \
    FunctionSpace, MixedFunctionSpace, VectorFunctionSpace, \
    interval, Function, Mesh, functionspaceimpl,\
    File, SpatialCoordinate, sqrt, Constant, inner, \
    dx, op2, par_loop, READ, WRITE, DumbCheckpoint, \
    FILE_CREATE, FILE_READ, interpolate, CellNormal, cross, as_vector
import numpy as np
from gusto.configuration import logger, set_log_handler

__all__ = ["State"]


class SpaceCreator(object):

    def __call__(self, name, mesh=None, family=None, degree=None):
        try:
            return getattr(self, name)
        except AttributeError:
            value = FunctionSpace(mesh, family, degree)
            setattr(self, name, value)
            return value


class FieldCreator(object):

    def __init__(self, fieldlist=None, xn=None, dumplist=None, pickup=True):
        self.fields = []
        if fieldlist is not None:
            for name, func in zip(fieldlist, xn.split()):
                setattr(self, name, func)
                func.dump = name in dumplist
                func.pickup = pickup
                func.rename(name)
                self.fields.append(func)

    def __call__(self, name, space=None, dump=True, pickup=True):
        try:
            return getattr(self, name)
        except AttributeError:
            value = Function(space, name=name)
            setattr(self, name, value)
            value.dump = dump
            value.pickup = pickup
            self.fields.append(value)
            return value

    def __iter__(self):
        return iter(self.fields)


class PointDataOutput(object):
    def __init__(self, filename, ndt, field_points, description,
                 field_creator, create=True):
        """Create a dump file that stores fields evaluated at points.

        :arg filename: The filename.
        :arg field_points: Iterable of pairs (field_name, evaluation_points).
        :arg description: Description of the simulation.
        :arg field_creator: The field creator (only used to determine
            datatype of fields).
        :kwarg create: If False, assume that filename already exists
        """
        # Overwrite on creation.
        self.dump_count = 0
        self.filename = filename
        self.field_points = field_points
        if not create:
            return
        with Dataset(filename, "w") as dataset:
            dataset.description = "Point data for simulation {desc}".format(desc=description)
            dataset.history = "Created {t}".format(t=time.ctime())
            # FIXME add versioning information.
            dataset.source = "Output from Gusto model"
            # Appendable dimension, timesteps in the model
            dataset.createDimension("time", ndt+1)

            var = dataset.createVariable("time", np.float64, ("time"))
            var.units = "seconds"
            # Now create the variable group for each field
            for field_name, points in field_points:
                group = dataset.createGroup(field_name)
                npts, dim = points.shape
                group.createDimension("points", npts)
                group.createDimension("geometric_dimension", dim)
                var = group.createVariable("points", points.dtype,
                                           ("points", "geometric_dimension"))
                var[:] = points
                group.createVariable(field_name,
                                     field_creator(field_name).dat.dtype,
                                     ("time", "points"))

    def dump(self, field_creator, t):
        """Evaluate and dump field data at points.

        :arg field_creator: :class:`FieldCreator` for accessing
            fields.
        :arg t: Simulation time at which dump occurs.
        """
        with Dataset(self.filename, "a") as dataset:
            # Add new time index
            dataset.variables["time"][self.dump_count] = t
            for field_name, points in self.field_points:
                vals = np.asarray(field_creator(field_name).at(points))
                group = dataset.groups[field_name]
                var = group.variables[field_name]
                var[self.dump_count, :] = vals
        self.dump_count += 1


class DiagnosticsOutput(object):
    def __init__(self, filename, diagnostics, description, create=True, timestepping=False):
        """Create a dump file that stores diagnostics.

        :arg filename: The filename.
        :arg diagnostics: The :class:`Diagnostics` object.
        :arg description: A description.
        :kwarg create: If False, assume that filename already exists
        """
        self.filename = filename
        self.diagnostics = diagnostics
        if not create:
            return
        with Dataset(filename, "w") as dataset:
            dataset.description = "Diagnostics data for simulation {desc}".format(desc=description)
            dataset.history = "Created {t}".format(t=time.ctime())
            dataset.source = "Output from Gusto model"
            dataset.createDimension("time", None)
            var = dataset.createVariable("time", np.float64, ("time", ))
            var.units = "seconds"
            for name in diagnostics.fields:
                group = dataset.createGroup(name)
                for diagnostic in diagnostics.available_diagnostics:
                    group.createVariable(diagnostic, np.float64, ("time", ))

            if timestepping:
                group = dataset.createGroup("timestepping")
<<<<<<< HEAD
                timestepping_vars = ["dt", "solver_t", "walltime", "nextDumpT"]
=======
                timestepping_vars = ["dt", "nextDumpT", "solver_t", "walltime"]
>>>>>>> 1e034c97
                for name in timestepping_vars:
                    group.createVariable(name, np.float64, ("time", ))

    def dump(self, state, t, timestepping):
        """Dump diagnostics.

        :arg state: The :class:`State` at which to compute the diagnostic.
        :arg t: The current time.
        """
        with Dataset(self.filename, "a") as dataset:
            idx = dataset.dimensions["time"].size
            dataset.variables["time"][idx:idx + 1] = t
            for name in self.diagnostics.fields:
                field = state.fields(name)
                group = dataset.groups[name]
                for dname in self.diagnostics.available_diagnostics:
                    diagnostic = getattr(self.diagnostics, dname)
                    var = group.variables[dname]
                    var[idx:idx + 1] = diagnostic(field)

            if timestepping:
                group = dataset.groups["timestepping"]
                var = group.variables["dt"]
                var[idx:idx + 1] = state.timestepping.dt
                var = group.variables["nextDumpT"]
                var[idx:idx + 1] = state.output.nextDumpT
                var = group.variables["solver_t"]
                var[idx:idx + 1] = t
                var = group.variables["walltime"]
                var[idx:idx + 1] = time.time()
                var = group.variables["nextDumpT"]
                var[idx:idx + 1] = state.output.nextDumpT


class State(object):
    """
    Build a model state to keep the variables in, and specify parameters.

    :arg mesh: The :class:`Mesh` to use.
    :arg vertical_degree: integer, required for vertically extruded meshes.
    Specifies the degree for the pressure space in the vertical
    (the degrees for other spaces are inferred). Defaults to None.
    :arg horizontal_degree: integer, the degree for spaces in the horizontal
    (specifies the degree for the pressure space, other spaces are inferred)
    defaults to 1.
    :arg family: string, specifies the velocity space family to use.
    Options:
    "RT": The Raviart-Thomas family (default, recommended for quads)
    "BDM": The BDM family
    "BDFM": The BDFM family
    :arg Coriolis: (optional) Coriolis function.
    :arg sponge_function: (optional) Function specifying a sponge layer.
    :arg timestepping: class containing timestepping parameters
    :arg output: class containing output parameters
    :arg parameters: class containing physical parameters
    :arg diagnostics: class containing diagnostic methods
    :arg fieldlist: list of prognostic field names
    :arg diagnostic_fields: list of diagnostic field classes
    """

    def __init__(self, mesh, vertical_degree=None, horizontal_degree=1,
                 family="RT",
                 Coriolis=None, sponge_function=None,
                 hydrostatic=None,
                 timestepping=None,
                 output=None,
                 parameters=None,
                 diagnostics=None,
                 fieldlist=None,
                 diagnostic_fields=None):

        self.family = family
        self.vertical_degree = vertical_degree
        self.horizontal_degree = horizontal_degree
        self.Omega = Coriolis
        self.mu = sponge_function
        self.hydrostatic = hydrostatic
        self.timestepping = timestepping
        if output is None:
            raise RuntimeError("You must provide a directory name for dumping results")
        else:
            self.output = output
        self.parameters = parameters
        if fieldlist is None:
            raise RuntimeError("You must provide a fieldlist containing the names of the prognostic fields")
        else:
            self.fieldlist = fieldlist
        if diagnostics is not None:
            self.diagnostics = diagnostics
        else:
            self.diagnostics = Diagnostics(*fieldlist)
        if diagnostic_fields is not None:
            self.diagnostic_fields = diagnostic_fields
        else:
            self.diagnostic_fields = []

        # The mesh
        self.mesh = mesh

        # Build the spaces
        self._build_spaces(mesh, vertical_degree, horizontal_degree, family)

        # Allocate state
        self._allocate_state()
        if self.output.dumplist is None:
            self.output.dumplist = fieldlist
        self.fields = FieldCreator(fieldlist, self.xn, self.output.dumplist)

        self.dumpfile = None

        # figure out if we're on a sphere
        try:
            self.on_sphere = (mesh._base_mesh.geometric_dimension() == 3 and mesh._base_mesh.topological_dimension() == 2)
        except AttributeError:
            self.on_sphere = (mesh.geometric_dimension() == 3 and mesh.topological_dimension() == 2)

        #  build the vertical normal and define perp for 2d geometries
        dim = mesh.topological_dimension()
        if self.on_sphere:
            x = SpatialCoordinate(mesh)
            R = sqrt(inner(x, x))
            self.k = interpolate(x/R, mesh.coordinates.function_space())
            if dim == 2:
                outward_normals = CellNormal(mesh)
                self.perp = lambda u: cross(outward_normals, u)
        else:
            kvec = [0.0]*dim
            kvec[dim-1] = 1.0
            self.k = Constant(kvec)
            if dim == 2:
                self.perp = lambda u: as_vector([-u[1], u[0]])

        # project test function for hydrostatic case
        if self.hydrostatic:
            self.h_project = lambda u: u - self.k*inner(u, self.k)
        else:
            self.h_project = lambda u: u

        #  Constant to hold current time
        self.t = Constant(0.0)

        # setup logger
        logger.setLevel(output.log_level)
        set_log_handler(mesh.comm)
        logger.info("Timestepping parameters that take non-default values:")
        logger.info(", ".join("%s: %s" % item for item in vars(timestepping).items()))
        if parameters is not None:
            logger.info("Physical parameters that take non-default values:")
            logger.info(", ".join("%s: %s" % item for item in vars(parameters).items()))

    def setup_diagnostics(self):
        """
        Add special case diagnostic fields
        """
        for name in self.output.perturbation_fields:
            f = Perturbation(name)
            self.diagnostic_fields.append(f)

        for name in self.output.steady_state_error_fields:
            f = SteadyStateError(self, name)
            self.diagnostic_fields.append(f)

        for diagnostic in self.diagnostic_fields:
            diagnostic.setup(self)
            self.diagnostics.register(diagnostic.name)

    def setup_dump(self, tmax, pickup=False):
        """
        Setup dump files
        Check for existence of directory so as not to overwrite
        output files
        Setup checkpoint file

        :arg tmax: model stop time
        :arg pickup: recover state from the checkpointing file if true,
        otherwise dump and checkpoint to disk. (default is False).
        """
        self.dumpdir = path.join("results", self.output.dirname)
        outfile = path.join(self.dumpdir, "field_output.pvd")
        if self.mesh.comm.rank == 0 and "pytest" not in self.output.dirname \
           and path.exists(self.dumpdir) and not pickup:
            raise IOError("results directory '%s' already exists" % self.dumpdir)
        self.dumpcount = itertools.count()
        self.dumpfile = File(outfile, project_output=self.output.project_fields, comm=self.mesh.comm)
        if self.output.checkpoint and not pickup:
            self.chkpt = DumbCheckpoint(path.join(self.dumpdir, "chkpt"), mode=FILE_CREATE)

        # make list of fields to dump
        self.to_dump = [field for field in self.fields if field.dump]

        # if there are fields to be dumped in latlon coordinates,
        # setup the latlon coordinate mesh and make output file
        if len(self.output.dumplist_latlon) > 0:
            mesh_ll = get_latlon_mesh(self.mesh)
            outfile_ll = path.join(self.dumpdir, "field_output_latlon.pvd")
            self.dumpfile_ll = File(outfile_ll,
                                    project_output=self.output.project_fields,
                                    comm=self.mesh.comm)

        # make list of fields to pickup (this doesn't include diagnostic fields)
        self.to_pickup = [field for field in self.fields if field.pickup]

        # make functions on latlon mesh, as specified by dumplist_latlon
        self.to_dump_latlon = []
        for name in self.output.dumplist_latlon:
            f = self.fields(name)
            field = Function(functionspaceimpl.WithGeometry(f.function_space(), mesh_ll), val=f.topological, name=name+'_ll')
            self.to_dump_latlon.append(field)

        # we create new netcdf files to write to, unless pickup=True, in
        # which case we just need the filenames
        if self.output.dump_diagnostics:
            diagnostics_filename = self.dumpdir+"/diagnostics.nc"
            self.diagnostic_output = DiagnosticsOutput(diagnostics_filename,
                                                       self.diagnostics,
                                                       self.output.dirname,
                                                       create=not pickup, timestepping=self.output.timestepping)

        if len(self.output.point_data) > 0:
            pointdata_filename = self.dumpdir+"/point_data.nc"

            ndt = int(tmax/self.timestepping.dt)
            self.pointdata_output = PointDataOutput(pointdata_filename, ndt,
                                                    self.output.point_data,
                                                    self.output.dirname,
                                                    self.fields,
                                                    create=not pickup)

    def dump(self, t=0, pickup=False):
        """
        Dump output
        :arg t: the current model time (default is zero).
        :arg pickup: recover state from the checkpointing file if true,
        otherwise dump and checkpoint to disk. (default is False).
        """
        if pickup:
            if self.output.checkpoint:
                # Open the checkpointing file for writing
                chkfile = path.join(self.dumpdir, "chkpt")
                with DumbCheckpoint(chkfile, mode=FILE_READ) as chk:
                    # Recover all the fields from the checkpoint
                    for field in self.to_pickup:
                        chk.load(field)
                    t = chk.read_attribute("/", "time")
                    next(self.dumpcount)
                # Setup new checkpoint
                self.chkpt = DumbCheckpoint(path.join(self.dumpdir, "chkpt"), mode=FILE_CREATE)
            else:
                raise NotImplementedError("Must set checkpoint True if pickup")
        else:

<<<<<<< HEAD
            if self.output.dumpfreq_method == "nsteps": 
                dump = next(self.dumpcount) % self.output.dumpfreq == 0
            if self.output.dumpfreq_method == "time":  
=======
            if self.output.dumpfreq_method == "nsteps":
                dump = next(self.dumpcount) % self.output.dumpfreq == 0
            if self.output.dumpfreq_method == "time":
>>>>>>> 1e034c97
                dump = t >= self.output.nextDumpT

            if dump:

                if self.output.dump_diagnostics:
                    # Compute diagnostic fields
                    for field in self.diagnostic_fields:
                        field(self)

                    # Output diagnostic data
                    self.diagnostic_output.dump(self, t, self.output.timestepping)

                if len(self.output.point_data) > 0:
                    # Output pointwise data
                    self.pointdata_output.dump(self.fields, t)

                # Dump all the fields to the checkpointing file (backup version)
                if self.output.checkpoint:
                    for field in self.to_pickup:
                        self.chkpt.store(field)
                    self.chkpt.write_attribute("/", "time", t)

                # dump fields
                self.dumpfile.write(*self.to_dump)

                # dump fields on latlon mesh
                if len(self.output.dumplist_latlon) > 0:
                    self.dumpfile_ll.write(*self.to_dump_latlon)

                if self.output.dumpfreq_method == "time":
                    self.output.nextDumpT += self.output.dumpfreq

        return t

    def initialise(self, initial_conditions):
        """
        Initialise state variables

        :arg initial_conditions: An iterable of pairs (field_name, pointwise_value)
        """
        for name, ic in initial_conditions:
            f_init = getattr(self.fields, name)
            f_init.assign(ic)
            f_init.rename(name)

    def set_reference_profiles(self, reference_profiles):
        """
        Initialise reference profiles

        :arg reference_profiles: An iterable of pairs (field_name, interpolatory_value)
        """
        for name, profile in reference_profiles:
            field = getattr(self.fields, name)
            ref = self.fields(name+'bar', field.function_space(), False)
            ref.interpolate(profile)

    def _build_spaces(self, mesh, vertical_degree, horizontal_degree, family):
        """
        Build:
        velocity space self.V2,
        pressure space self.V3,
        temperature space self.Vt,
        mixed function space self.W = (V2,V3,Vt)
        """

        self.spaces = SpaceCreator()
        if vertical_degree is not None:
            # horizontal base spaces
            cell = mesh._base_mesh.ufl_cell().cellname()
            S1 = FiniteElement(family, cell, horizontal_degree+1)
            S2 = FiniteElement("DG", cell, horizontal_degree)

            # vertical base spaces
            T0 = FiniteElement("CG", interval, vertical_degree+1)
            T1 = FiniteElement("DG", interval, vertical_degree)

            # build spaces V2, V3, Vt
            V2h_elt = HDiv(TensorProductElement(S1, T1))
            V2t_elt = TensorProductElement(S2, T0)
            V3_elt = TensorProductElement(S2, T1)
            V2v_elt = HDiv(V2t_elt)
            V2_elt = V2h_elt + V2v_elt

            V0 = self.spaces("HDiv", mesh, V2_elt)
            V1 = self.spaces("DG", mesh, V3_elt)
            V2 = self.spaces("HDiv_v", mesh, V2t_elt)

            self.Vv = self.spaces("Vv", mesh, V2v_elt)

            self.W = MixedFunctionSpace((V0, V1, V2))

        else:
            cell = mesh.ufl_cell().cellname()
            V1_elt = FiniteElement(family, cell, horizontal_degree+1)

            V0 = self.spaces("HDiv", mesh, V1_elt)
            V1 = self.spaces("DG", mesh, "DG", horizontal_degree)

            self.W = MixedFunctionSpace((V0, V1))

    def _allocate_state(self):
        """
        Construct Functions to store the state variables.
        """

        W = self.W
        self.xn = Function(W)
        self.xstar = Function(W)
        self.xp = Function(W)
        self.xnp1 = Function(W)
        self.xrhs = Function(W)
        self.xb = Function(W)  # store the old state for diagnostics
        self.dy = Function(W)


def get_latlon_mesh(mesh):
    coords_orig = mesh.coordinates
    mesh_dg_fs = VectorFunctionSpace(mesh, "DG", 1)
    coords_dg = Function(mesh_dg_fs)
    coords_latlon = Function(mesh_dg_fs)
    par_loop("""
for (int i=0; i<3; i++) {
    for (int j=0; j<3; j++) {
        dg[i][j] = cg[i][j];
    }
}
""", dx, {'dg': (coords_dg, WRITE),
          'cg': (coords_orig, READ)})

    # lat-lon 'x' = atan2(y, x)
    coords_latlon.dat.data[:, 0] = np.arctan2(coords_dg.dat.data[:, 1], coords_dg.dat.data[:, 0])
    # lat-lon 'y' = asin(z/sqrt(x^2 + y^2 + z^2))
    coords_latlon.dat.data[:, 1] = np.arcsin(coords_dg.dat.data[:, 2]/np.sqrt(coords_dg.dat.data[:, 0]**2 + coords_dg.dat.data[:, 1]**2 + coords_dg.dat.data[:, 2]**2))
    coords_latlon.dat.data[:, 2] = 0.0

    kernel = op2.Kernel("""
#define PI 3.141592653589793
#define TWO_PI 6.283185307179586
void splat_coords(double **coords) {
    double diff0 = (coords[0][0] - coords[1][0]);
    double diff1 = (coords[0][0] - coords[2][0]);
    double diff2 = (coords[1][0] - coords[2][0]);

    if (fabs(diff0) > PI || fabs(diff1) > PI || fabs(diff2) > PI) {
        const int sign0 = coords[0][0] < 0 ? -1 : 1;
        const int sign1 = coords[1][0] < 0 ? -1 : 1;
        const int sign2 = coords[2][0] < 0 ? -1 : 1;
        if (sign0 < 0) {
            coords[0][0] += TWO_PI;
        }
        if (sign1 < 0) {
            coords[1][0] += TWO_PI;
        }
        if (sign2 < 0) {
            coords[2][0] += TWO_PI;
        }
    }
}
""", "splat_coords")

    op2.par_loop(kernel, coords_latlon.cell_set,
                 coords_latlon.dat(op2.RW, coords_latlon.cell_node_map()))
    return Mesh(coords_latlon)<|MERGE_RESOLUTION|>--- conflicted
+++ resolved
@@ -140,11 +140,7 @@
 
             if timestepping:
                 group = dataset.createGroup("timestepping")
-<<<<<<< HEAD
-                timestepping_vars = ["dt", "solver_t", "walltime", "nextDumpT"]
-=======
                 timestepping_vars = ["dt", "nextDumpT", "solver_t", "walltime"]
->>>>>>> 1e034c97
                 for name in timestepping_vars:
                     group.createVariable(name, np.float64, ("time", ))
 
@@ -175,8 +171,6 @@
                 var[idx:idx + 1] = t
                 var = group.variables["walltime"]
                 var[idx:idx + 1] = time.time()
-                var = group.variables["nextDumpT"]
-                var[idx:idx + 1] = state.output.nextDumpT
 
 
 class State(object):
@@ -396,15 +390,9 @@
                 raise NotImplementedError("Must set checkpoint True if pickup")
         else:
 
-<<<<<<< HEAD
-            if self.output.dumpfreq_method == "nsteps": 
-                dump = next(self.dumpcount) % self.output.dumpfreq == 0
-            if self.output.dumpfreq_method == "time":  
-=======
             if self.output.dumpfreq_method == "nsteps":
                 dump = next(self.dumpcount) % self.output.dumpfreq == 0
             if self.output.dumpfreq_method == "time":
->>>>>>> 1e034c97
                 dump = t >= self.output.nextDumpT
 
             if dump:

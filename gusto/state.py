--- conflicted
+++ resolved
@@ -138,19 +138,11 @@
                 for diagnostic in diagnostics.available_diagnostics:
                     group.createVariable(diagnostic, np.float64, ("time", ))
 
-<<<<<<< HEAD
-            #if state.output.timestepping:
-            group = dataset.createGroup("timestepping")
-            timestepping_vars = ["dt","solver_t","walltime"]
-            for name in timestepping_vars:
-                group.createVariable(name, np.float64, ("time", ))
-=======
             if timestepping:
                 group = dataset.createGroup("timestepping")
                 timestepping_vars = ["dt","solver_t","walltime"]
                 for name in timestepping_vars:
                     group.createVariable(name, np.float64, ("time", ))
->>>>>>> 818bf070
 
     def dump(self, state, t):
         """Dump diagnostics.
@@ -169,16 +161,6 @@
                     var = group.variables[dname]
                     var[idx:idx + 1] = diagnostic(field)
  
-<<<<<<< HEAD
-            #if state.output.timestepping:
-            group = dataset.groups["timestepping"]
-            var = group.variables["dt"]
-            var[idx:idx + 1] = state.timestepping.dt
-            var = group.variables["solver_t"]
-            var[idx:idx + 1] = state.t
-            var = group.variables["walltime"]
-            var[idx:idx + 1] = time.time()
-=======
             if timestepping:
                 group = dataset.groups["timestepping"]
                 var = group.variables["dt"]
@@ -187,7 +169,6 @@
                 var[idx:idx + 1] = state.t
                 var = group.variables["walltime"]
                 var[idx:idx + 1] = time.time()
->>>>>>> 818bf070
 
 class State(object):
     """

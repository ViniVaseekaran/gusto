from os import path
import itertools
from collections import defaultdict
from functools import partial
import json
from gusto.diagnostics import Diagnostics, Perturbation, \
    SteadyStateError
from firedrake import FiniteElement, TensorProductElement, HDiv, \
    FunctionSpace, MixedFunctionSpace, VectorFunctionSpace, \
    interval, Function, Mesh, functionspaceimpl,\
    File, SpatialCoordinate, sqrt, Constant, inner, \
    dx, op2, par_loop, READ, WRITE, DumbCheckpoint, \
    FILE_CREATE, FILE_READ, interpolate, CellNormal, cross, as_vector
import numpy as np


__all__ = ["State"]


class SpaceCreator(object):

    def __call__(self, name, mesh=None, family=None, degree=None):
        try:
            return getattr(self, name)
        except AttributeError:
            value = FunctionSpace(mesh, family, degree)
            setattr(self, name, value)
            return value


class FieldCreator(object):

    def __init__(self, fieldlist=None, xn=None, dumplist=None, pickup=True):
        self.fields = []
        if fieldlist is not None:
            for name, func in zip(fieldlist, xn.split()):
                setattr(self, name, func)
                func.dump = name in dumplist
                func.pickup = pickup
                func.rename(name)
                self.fields.append(func)

    def __call__(self, name, space=None, dump=True, pickup=True):
        try:
            return getattr(self, name)
        except AttributeError:
            value = Function(space, name=name)
            setattr(self, name, value)
            value.dump = dump
            value.pickup = pickup
            self.fields.append(value)
            return value

    def __iter__(self):
        return iter(self.fields)


class State(object):
    """
    Build a model state to keep the variables in, and specify parameters.

    :arg mesh: The :class:`Mesh` to use.
    :arg vertical_degree: integer, required for vertically extruded meshes.
    Specifies the degree for the pressure space in the vertical
    (the degrees for other spaces are inferred). Defaults to None.
    :arg horizontal_degree: integer, the degree for spaces in the horizontal
    (specifies the degree for the pressure space, other spaces are inferred)
    defaults to 1.
    :arg family: string, specifies the velocity space family to use.
    Options:
    "RT": The Raviart-Thomas family (default, recommended for quads)
    "BDM": The BDM family
    "BDFM": The BDFM family
    :arg geopotential_form: if True use the geopotential form for the
    gravitational forcing term. Defaults to False.
    :arg Coriolis: (optional) Coriolis function.
    :arg sponge_function: (optional) Function specifying a sponge layer.
    :arg timestepping: class containing timestepping parameters
    :arg output: class containing output parameters
    :arg parameters: class containing physical parameters
    :arg diagnostics: class containing diagnostic methods
    :arg fieldlist: list of prognostic field names
    :arg diagnostic_fields: list of diagnostic field classes
    """

    def __init__(self, mesh, vertical_degree=None, horizontal_degree=1,
                 family="RT",
                 Coriolis=None, sponge_function=None,
                 geopotential_form=False,
                 timestepping=None,
                 output=None,
                 parameters=None,
                 diagnostics=None,
                 fieldlist=None,
                 diagnostic_fields=None):

        self.Omega = Coriolis
        self.mu = sponge_function
        self.geopotential_form = geopotential_form
        self.timestepping = timestepping
        if output is None:
            raise RuntimeError("You must provide a directory name for dumping results")
        else:
            self.output = output
        self.parameters = parameters
        if fieldlist is None:
            raise RuntimeError("You must provide a fieldlist containing the names of the prognostic fields")
        else:
            self.fieldlist = fieldlist
        if diagnostics is not None:
            self.diagnostics = diagnostics
        else:
            self.diagnostics = Diagnostics(*fieldlist)
        if diagnostic_fields is not None:
            self.diagnostic_fields = diagnostic_fields
        else:
            self.diagnostic_fields = []

        # The mesh
        self.mesh = mesh

        # Build the spaces
        self._build_spaces(mesh, vertical_degree, horizontal_degree, family)

        # Allocate state
        self._allocate_state()
        if self.output.dumplist is None:
            self.output.dumplist = fieldlist
        self.fields = FieldCreator(fieldlist, self.xn, self.output.dumplist)

        self.dumpfile = None

        # figure out if we're on a sphere
        try:
            self.on_sphere = (mesh._base_mesh.geometric_dimension() == 3 and mesh._base_mesh.topological_dimension() == 2)
        except AttributeError:
            self.on_sphere = (mesh.geometric_dimension() == 3 and mesh.topological_dimension() == 2)

        #  build the vertical normal and define perp for 2d geometries
        dim = mesh.topological_dimension()
        if self.on_sphere:
            x = SpatialCoordinate(mesh)
            R = sqrt(inner(x, x))
            self.k = interpolate(x/R, mesh.coordinates.function_space())
            if dim == 2:
                outward_normals = CellNormal(mesh)
                self.perp = lambda u: cross(outward_normals, u)
        else:
            kvec = [0.0]*dim
            kvec[dim-1] = 1.0
            self.k = Constant(kvec)
            if dim == 2:
                self.perp = lambda u: as_vector([-u[1], u[0]])

        #  build the geopotential
        if geopotential_form:
            V = FunctionSpace(mesh, "CG", 1)
            if self.on_sphere:
                x, y, z = SpatialCoordinate(mesh)
                self.Phi = Function(V).interpolate(sqrt(x**2 + y**2 + z**2))
            else:
                x, z = SpatialCoordinate(mesh)
                self.Phi = Function(V).interpolate(z)
            self.Phi *= parameters.g

<<<<<<< HEAD
        #  Constant to hold current time
        self.t = Constant(0.0)
=======
    def setup_diagnostics(self):
        # add special case diagnostic fields
        for name in self.output.perturbation_fields:
            f = Perturbation(name)
            self.diagnostic_fields.append(f)

        for name in self.output.steady_state_error_fields:
            f = SteadyStateError(self, name)
            self.diagnostic_fields.append(f)

        for diagnostic in self.diagnostic_fields:
            diagnostic.setup(self)
            self.diagnostics.register(diagnostic.name)
>>>>>>> 61c79459

    def setup_dump(self, pickup=False):

        # setup dump files
        # check for existence of directory so as not to overwrite
        # output files
        self.dumpdir = path.join("results", self.output.dirname)
        if self.mesh.comm.rank == 0 and "pytest" not in self.output.dirname \
           and path.exists(self.dumpdir) and not pickup:
<<<<<<< HEAD
            exit("results directory '%s' already exists" % self.dumpdir)
        outfile = path.join(self.dumpdir, "field_output.pvd")
=======
            raise IOError("results directory '%s' already exists" % self.dumpdir)
>>>>>>> 61c79459
        self.dumpcount = itertools.count()
        self.dumpfile = File(outfile, project_output=self.output.project_fields, comm=self.mesh.comm)
        self.diagnostic_data = defaultdict(partial(defaultdict, list))

<<<<<<< HEAD
        # Setup dictionary for point data and store points
        self.point_data = defaultdict(partial(defaultdict, list))
        for name, points in self.output.point_data.iteritems():
            self.point_data[name]["points"] = points

        # create field dictionary
        self.field_dict = {field.name(): field for field in self.fields}

        # register any diagnostic fields to diagnostics
        for diagnostic in self.diagnostic_fields:
            self.diagnostics.register(diagnostic.name)

        # add special case diagnostic fields
        for name in self.output.perturbation_fields:
            f = Perturbation(self, name)
            self.diagnostic_fields.append(f)
            self.diagnostics.register(f.name)

        for name in self.output.steady_state_error_fields:
            f = SteadyStateError(self, name)
            self.diagnostic_fields.append(f)
            self.diagnostics.register(f.name)

        # add diagnostic fields to field dictionary and ensure they are dumped
        for diagnostic in self.diagnostic_fields:
            f = diagnostic(self)
            f.dump = True
            self.field_dict[f.name()] = f

=======
>>>>>>> 61c79459
        # make list of fields to dump
        self.to_dump = [field for field in self.fields if field.dump]

        # if there are fields to be dumped in latlon coordinates,
        # setup the latlon coordinate mesh and make output file
        if len(self.output.dumplist_latlon) > 0:
            mesh_ll = get_latlon_mesh(self.mesh)
            outfile_ll = path.join(self.dumpdir, "field_output_latlon.pvd")
            self.dumpfile_ll = File(outfile_ll,
                                    project_output=self.output.project_fields,
                                    comm=self.mesh.comm)

        # make list of fields to pickup (this doesn't include diagnostic fields)
        self.to_pickup = [field for field in self.fields if field.pickup]

        # make functions on latlon mesh, as specified by dumplist_latlon
        self.to_dump_latlon = []
        for name in self.output.dumplist_latlon:
            f = self.fields(name)
            field = Function(functionspaceimpl.WithGeometry(f.function_space(), mesh_ll), val=f.topological, name=name+'_ll')
            self.to_dump_latlon.append(field)

    def dump(self, t=0, pickup=False):
        """
        Dump output
        :arg t: the current model time (default is zero).
        :arg pickup: recover state from the checkpointing file if true,
        otherwise dump and checkpoint to disk. (default is False).
        """
        if pickup:
            # Open the checkpointing file for writing
            chkfile = path.join(self.dumpdir, "chkpt")
            with DumbCheckpoint(chkfile, mode=FILE_READ) as chk:
                # Recover all the fields from the checkpoint
                for field in self.to_pickup:
                    chk.load(field)
                t = chk.read_attribute("/", "time")
                next(self.dumpcount)

        elif (next(self.dumpcount) % self.output.dumpfreq) == 0:

            print("DBG dumping", t)

            # calculate diagnostic fields
            for field in self.diagnostic_fields:
                field(self)

            # dump fields
            self.dumpfile.write(*self.to_dump)

            # dump fields on latlon mesh
            if len(self.output.dumplist_latlon) > 0:
                self.dumpfile_ll.write(*self.to_dump_latlon)

            # compute diagnostics
            diagnostic_fns = ['min', 'max', 'rms', 'l2']
            for name in self.diagnostics.fields:
                for fn in diagnostic_fns:
                    d = getattr(self.diagnostics, fn)
                    data = d(self.fields(name))
                    self.diagnostic_data[name][fn].append(data)
                if len(self.fields(name).ufl_shape) == 0:
                    data = self.diagnostics.total(self.fields(name))
                    self.diagnostic_data[name]["total"].append(data)

            # store pointwise data
            for name, points in self.output.point_data.iteritems():
                self.point_data[name][t] = [x.tolist() for x in self.field_dict[name].at(points)]

            # Open the checkpointing file (backup version)
            files = ["chkptbk", "chkpt"]
            for file in files:
                chkfile = path.join(self.dumpdir, file)
                with DumbCheckpoint(chkfile, mode=FILE_CREATE) as chk:
                    # Dump all the fields to a checkpoint
                    for field in self.to_pickup:
                        chk.store(field)
                    chk.write_attribute("/", "time", t)

            if self.output.diagnostic_everydump:
                self.diagnostic_dump()

            if self.output.pointwise_everydump:
                self.pointwise_dump()

        self.t.assign(t)
        return t

    def pointwise_dump(self):
        """
        Dump point data dictionary
        """
        if self.output.point_data is not None:
            with open(path.join(self.dumpdir, "point_data.json"), "w") as f:
                f.write(json.dumps(self.point_data, indent=4))

    def diagnostic_dump(self):
        """
        Dump diagnostics dictionary
        """
        with open(path.join(self.dumpdir, "diagnostics.json"), "w") as f:
            f.write(json.dumps(self.diagnostic_data, indent=4))

    def initialise(self, initial_conditions):
        """
        Initialise state variables

        :arg initial_conditions: An iterable of pairs (field_name, pointwise_value)
        """
        for name, ic in initial_conditions:
            f_init = getattr(self.fields, name)
            f_init.assign(ic)
            f_init.rename(name)

    def set_reference_profiles(self, reference_profiles):
        """
        Initialise reference profiles

        :arg reference_profiles: An iterable of pairs (field_name, interpolatory_value)
        """
        for name, profile in reference_profiles:
            field = getattr(self.fields, name)
            ref = self.fields(name+'bar', field.function_space(), False)
            ref.interpolate(profile)

    def _build_spaces(self, mesh, vertical_degree, horizontal_degree, family):
        """
        Build:
        velocity space self.V2,
        pressure space self.V3,
        temperature space self.Vt,
        mixed function space self.W = (V2,V3,Vt)
        """

        self.spaces = SpaceCreator()
        if vertical_degree is not None:
            # horizontal base spaces
            cell = mesh._base_mesh.ufl_cell().cellname()
            S1 = FiniteElement(family, cell, horizontal_degree+1)
            S2 = FiniteElement("DG", cell, horizontal_degree)

            # vertical base spaces
            T0 = FiniteElement("CG", interval, vertical_degree+1)
            T1 = FiniteElement("DG", interval, vertical_degree)

            # build spaces V2, V3, Vt
            V2h_elt = HDiv(TensorProductElement(S1, T1))
            V2t_elt = TensorProductElement(S2, T0)
            V3_elt = TensorProductElement(S2, T1)
            V2v_elt = HDiv(V2t_elt)
            V2_elt = V2h_elt + V2v_elt

            V0 = self.spaces("HDiv", mesh, V2_elt)
            V1 = self.spaces("DG", mesh, V3_elt)
            V2 = self.spaces("HDiv_v", mesh, V2t_elt)

            self.Vv = self.spaces("Vv", mesh, V2v_elt)

            self.W = MixedFunctionSpace((V0, V1, V2))

        else:
            cell = mesh.ufl_cell().cellname()
            V1_elt = FiniteElement(family, cell, horizontal_degree+1)

            V0 = self.spaces("HDiv", mesh, V1_elt)
            V1 = self.spaces("DG", mesh, "DG", horizontal_degree)

            self.W = MixedFunctionSpace((V0, V1))

    def _allocate_state(self):
        """
        Construct Functions to store the state variables.
        """

        W = self.W
        self.xn = Function(W)
        self.xstar = Function(W)
        self.xp = Function(W)
        self.xnp1 = Function(W)
        self.xrhs = Function(W)
        self.xb = Function(W)  # store the old state for diagnostics
        self.dy = Function(W)


def get_latlon_mesh(mesh):
    coords_orig = mesh.coordinates
    mesh_dg_fs = VectorFunctionSpace(mesh, "DG", 1)
    coords_dg = Function(mesh_dg_fs)
    coords_latlon = Function(mesh_dg_fs)
    par_loop("""
for (int i=0; i<3; i++) {
    for (int j=0; j<3; j++) {
        dg[i][j] = cg[i][j];
    }
}
""", dx, {'dg': (coords_dg, WRITE),
          'cg': (coords_orig, READ)})

    # lat-lon 'x' = atan2(y, x)
    coords_latlon.dat.data[:, 0] = np.arctan2(coords_dg.dat.data[:, 1], coords_dg.dat.data[:, 0])
    # lat-lon 'y' = asin(z/sqrt(x^2 + y^2 + z^2))
    coords_latlon.dat.data[:, 1] = np.arcsin(coords_dg.dat.data[:, 2]/np.sqrt(coords_dg.dat.data[:, 0]**2 + coords_dg.dat.data[:, 1]**2 + coords_dg.dat.data[:, 2]**2))
    coords_latlon.dat.data[:, 2] = 0.0

    kernel = op2.Kernel("""
#define PI 3.141592653589793
#define TWO_PI 6.283185307179586
void splat_coords(double **coords) {
    double diff0 = (coords[0][0] - coords[1][0]);
    double diff1 = (coords[0][0] - coords[2][0]);
    double diff2 = (coords[1][0] - coords[2][0]);

    if (fabs(diff0) > PI || fabs(diff1) > PI || fabs(diff2) > PI) {
        const int sign0 = coords[0][0] < 0 ? -1 : 1;
        const int sign1 = coords[1][0] < 0 ? -1 : 1;
        const int sign2 = coords[2][0] < 0 ? -1 : 1;
        if (sign0 < 0) {
            coords[0][0] += TWO_PI;
        }
        if (sign1 < 0) {
            coords[1][0] += TWO_PI;
        }
        if (sign2 < 0) {
            coords[2][0] += TWO_PI;
        }
    }
}
""", "splat_coords")

    op2.par_loop(kernel, coords_latlon.cell_set,
                 coords_latlon.dat(op2.RW, coords_latlon.cell_node_map()))
    return Mesh(coords_latlon)<|MERGE_RESOLUTION|>--- conflicted
+++ resolved
@@ -163,10 +163,9 @@
                 self.Phi = Function(V).interpolate(z)
             self.Phi *= parameters.g
 
-<<<<<<< HEAD
         #  Constant to hold current time
         self.t = Constant(0.0)
-=======
+
     def setup_diagnostics(self):
         # add special case diagnostic fields
         for name in self.output.perturbation_fields:
@@ -180,7 +179,6 @@
         for diagnostic in self.diagnostic_fields:
             diagnostic.setup(self)
             self.diagnostics.register(diagnostic.name)
->>>>>>> 61c79459
 
     def setup_dump(self, pickup=False):
 
@@ -188,50 +186,14 @@
         # check for existence of directory so as not to overwrite
         # output files
         self.dumpdir = path.join("results", self.output.dirname)
+        outfile = path.join(self.dumpdir, "field_output.pvd")
         if self.mesh.comm.rank == 0 and "pytest" not in self.output.dirname \
            and path.exists(self.dumpdir) and not pickup:
-<<<<<<< HEAD
-            exit("results directory '%s' already exists" % self.dumpdir)
-        outfile = path.join(self.dumpdir, "field_output.pvd")
-=======
             raise IOError("results directory '%s' already exists" % self.dumpdir)
->>>>>>> 61c79459
         self.dumpcount = itertools.count()
         self.dumpfile = File(outfile, project_output=self.output.project_fields, comm=self.mesh.comm)
         self.diagnostic_data = defaultdict(partial(defaultdict, list))
 
-<<<<<<< HEAD
-        # Setup dictionary for point data and store points
-        self.point_data = defaultdict(partial(defaultdict, list))
-        for name, points in self.output.point_data.iteritems():
-            self.point_data[name]["points"] = points
-
-        # create field dictionary
-        self.field_dict = {field.name(): field for field in self.fields}
-
-        # register any diagnostic fields to diagnostics
-        for diagnostic in self.diagnostic_fields:
-            self.diagnostics.register(diagnostic.name)
-
-        # add special case diagnostic fields
-        for name in self.output.perturbation_fields:
-            f = Perturbation(self, name)
-            self.diagnostic_fields.append(f)
-            self.diagnostics.register(f.name)
-
-        for name in self.output.steady_state_error_fields:
-            f = SteadyStateError(self, name)
-            self.diagnostic_fields.append(f)
-            self.diagnostics.register(f.name)
-
-        # add diagnostic fields to field dictionary and ensure they are dumped
-        for diagnostic in self.diagnostic_fields:
-            f = diagnostic(self)
-            f.dump = True
-            self.field_dict[f.name()] = f
-
-=======
->>>>>>> 61c79459
         # make list of fields to dump
         self.to_dump = [field for field in self.fields if field.dump]
 

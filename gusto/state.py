--- conflicted
+++ resolved
@@ -315,8 +315,6 @@
             field = Function(functionspaceimpl.WithGeometry(f.function_space(), mesh_ll), val=f.topological, name=name+'_ll')
             self.to_dump_latlon.append(field)
 
-<<<<<<< HEAD
-=======
         # we create new netcdf files to write to, unless pickup=True, in
         # which case we just need the filenames
         diagnostics_filename = self.dumpdir+"/diagnostics.nc"
@@ -333,7 +331,6 @@
                                                    self.output.dirname,
                                                    create=not pickup)
 
->>>>>>> ca19a300
     def dump(self, t=0, pickup=False):
         """
         Dump output
@@ -357,10 +354,6 @@
             # Output pointwise data
             self.pointdata_output.dump(self.fields, t)
 
-            # store pointwise data
-            for name, points in self.output.point_data.iteritems():
-                self.point_data[name][t] = [x.tolist() for x in self.field_dict[name].at(points)]
-
             # Open the checkpointing file (backup version)
             files = ["chkptbk", "chkpt"]
             for file in files:
@@ -371,31 +364,6 @@
                         chk.store(field)
                     chk.write_attribute("/", "time", t)
 
-<<<<<<< HEAD
-            if self.output.diagnostic_everydump:
-                self.diagnostic_dump()
-
-            if self.output.pointwise_everydump:
-                self.pointwise_dump()
-
-        self.t.assign(t)
-        return t
-
-    def pointwise_dump(self):
-        """
-        Dump point data dictionary
-        """
-        if self.output.point_data is not None:
-            with open(path.join(self.dumpdir, "point_data.json"), "w") as f:
-                f.write(json.dumps(self.point_data, indent=4))
-
-    def diagnostic_dump(self):
-        """
-        Dump diagnostics dictionary
-        """
-        with open(path.join(self.dumpdir, "diagnostics.json"), "w") as f:
-            f.write(json.dumps(self.diagnostic_data, indent=4))
-=======
             if (next(self.dumpcount) % self.output.dumpfreq) == 0:
                 # dump fields
                 self.dumpfile.write(*self.to_dump)
@@ -405,7 +373,6 @@
                     self.dumpfile_ll.write(*self.to_dump_latlon)
 
         return t
->>>>>>> ca19a300
 
     def initialise(self, initial_conditions):
         """

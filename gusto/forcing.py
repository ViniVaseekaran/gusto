--- conflicted
+++ resolved
@@ -122,35 +122,7 @@
     Forcing class for compressible Euler equations.
     """
 
-<<<<<<< HEAD
-    def pressure_gradient_term(self):
-=======
-    def _build_forcing_solver(self):
-        """
-        Only put forcing terms into the u equation.
-        """
-
-        state = self.state
-        self.scaling = Constant(1.)
-        Vu = state.spaces("HDiv")
-        W = state.W
-
-        self.x0 = Function(W)   # copy x to here
-
-        u0,rho0,theta0 = split(self.x0)
-
-        F = TrialFunction(Vu)
-        w = TestFunction(Vu)
-        self.uF = Function(Vu)
-
-        Omega = state.Omega
-        cp = state.parameters.cp
-        mu = state.mu
-
-        n = FacetNormal(state.mesh)
-
-        pi = exner(theta0, rho0, state)
->>>>>>> 1f9e1267
+    def pressure_gradient_term(self):
 
         u0, rho0, theta0 = split(self.x0)
         cp = self.state.parameters.cp
@@ -207,33 +179,10 @@
     Forcing class for incompressible Euler Boussinesq equations.
     """
 
-<<<<<<< HEAD
     def pressure_gradient_term(self):
         _, p0, _ = split(self.x0)
         L = div(self.test)*p0*dx
         return L
-=======
-    def _build_forcing_solver(self):
-        """
-        Only put forcing terms into the u equation.
-        """
-
-        state = self.state
-        self.scaling = Constant(1.)
-        Vu = state.spaces("HDiv")
-        W = state.W
-
-        self.x0 = Function(W)   # copy x to here
-
-        u0,p0,b0 = split(self.x0)
-
-        F = TrialFunction(Vu)
-        w = TestFunction(Vu)
-        self.uF = Function(Vu)
-
-        Omega = state.Omega
-        mu = state.mu
->>>>>>> 1f9e1267
 
     def gravity_term(self):
         _, _, b0 = split(self.x0)
@@ -242,14 +191,8 @@
 
     def _build_forcing_solvers(self):
 
-<<<<<<< HEAD
         super(IncompressibleForcing, self)._build_forcing_solvers()
-        Vp = self.state.spaces.DG
-=======
-        self.u_forcing_solver = LinearVariationalSolver(u_forcing_problem)
-
-        Vp = state.spaces("DG")
->>>>>>> 1f9e1267
+        Vp = self.state.spaces("DG")
         p = TrialFunction(Vp)
         q = TestFunction(Vp)
         self.divu = Function(Vp)
@@ -279,26 +222,10 @@
 
     def forcing_term(self):
 
-<<<<<<< HEAD
         L = super(EadyForcing, self).forcing_term()
         dbdy = self.state.parameters.dbdy
         H = self.state.parameters.H
         Vp = self.state.spaces.DG
-=======
-    def _build_forcing_solver(self, linear):
-        """
-        Only put forcing terms into the u equation.
-        """
-
-        state = self.state
-        self.scaling = Constant(1.)
-        Vu = state.spaces("HDiv")
-        Vp = state.spaces("DG")
-        W = state.W
-
-        dbdy = state.parameters.dbdy
-        H = state.parameters.H
->>>>>>> 1f9e1267
         eady_exp = Function(Vp).interpolate(Expression(("x[2]-H/2"),H=H))
 
         L -= dbdy*eady_exp*inner(self.test,as_vector([0.,1.,0.]))*dx
@@ -307,16 +234,9 @@
     def _build_forcing_solvers(self):
 
         super(EadyForcing, self)._build_forcing_solvers()
-        print "JEMMA: made uforcing solver"
         # b_forcing
-<<<<<<< HEAD
         dbdy = self.state.parameters.dbdy
-        Vb = self.state.spaces.HDiv_v
-=======
-
-        Vb = state.spaces("HDiv_v")
-
->>>>>>> 1f9e1267
+        Vb = self.state.spaces("HDiv_v")
         F = TrialFunction(Vb)
         gamma = TestFunction(Vb)
         self.bF = Function(Vb)
@@ -330,25 +250,6 @@
         )
 
         self.b_forcing_solver = LinearVariationalSolver(b_forcing_problem)
-<<<<<<< HEAD
-        print "JEMMA: made bforcing solver"
-=======
-
-        # divergence_free
-
-        Vp = state.spaces("DG")
-        p = TrialFunction(Vp)
-        q = TestFunction(Vp)
-        self.divu = Function(Vp)
-
-        a = p*q*dx
-        L = q*div(u0)*dx
-
-        divergence_problem = LinearVariationalProblem(
-            a, L, self.divu)
-
-        self.divergence_solver = LinearVariationalSolver(divergence_problem)
->>>>>>> 1f9e1267
 
     def apply(self, scaling, x_in, x_nl, x_out, **kwargs):
 
@@ -360,23 +261,12 @@
 
 class ShallowWaterForcing(Forcing):
 
-<<<<<<< HEAD
     def coriolis_term(self):
 
         f = self.state.f
         u0, _ = split(self.x0)
         L = -f*inner(self.test, self.state.perp(u0))*dx
         return L
-=======
-    def _build_forcing_solver(self):
-
-        state = self.state
-        g = state.parameters.g
-        f = state.fields("coriolis")
-
-        Vu = state.spaces("HDiv")
-        W = state.W
->>>>>>> 1f9e1267
 
     def pressure_gradient_term(self):
 
@@ -385,40 +275,7 @@
         n = FacetNormal(self.state.mesh)
         un = 0.5*(dot(u0, n) + abs(dot(u0, n)))
 
-<<<<<<< HEAD
         L = g*(div(self.test)*D0*dx
                - inner(jump(self.test, n), un('+')*D0('+')
                        - un('-')*D0('-'))*dS)
-=======
-        F = TrialFunction(Vu)
-        w = TestFunction(Vu)
-        self.uF = Function(Vu)
-
-        a = inner(w, F)*dx
-        L = (
-            (-f*inner(w, state.perp(u0)) + g*div(w)*D0)*dx
-            - g*inner(jump(w, n), un('+')*D0('+') - un('-')*D0('-'))*dS)
-
-        if hasattr(state.fields, "topography"):
-            b = state.fields("topography")
-            L += g*div(w)*b*dx - g*inner(jump(w, n), un('+')*b('+') - un('-')*b('-'))*dS
-
-        if self.euler_poincare:
-            L -= 0.5*div(w)*inner(u0, u0)*dx
-
-        u_forcing_problem = LinearVariationalProblem(
-            a, L, self.uF)
-
-        self.u_forcing_solver = LinearVariationalSolver(u_forcing_problem)
-
-    def apply(self, scaling, x_in, x_nl, x_out, **kwargs):
-
-        self.x0.assign(x_nl)
-
-        self.u_forcing_solver.solve()  # places forcing in self.uF
-        self.uF *= scaling
-
-        uF, _ = x_out.split()
->>>>>>> 1f9e1267
-
         return L
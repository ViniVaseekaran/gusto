--- conflicted
+++ resolved
@@ -3,11 +3,7 @@
 from firedrake import Function, split, TrialFunction, TestFunction, \
     FacetNormal, inner, dx, cross, div, jump, avg, dS_v, \
     DirichletBC, LinearVariationalProblem, LinearVariationalSolver, \
-<<<<<<< HEAD
-    CellNormal, dot, dS, Constant, warning
-=======
-    CellNormal, dot, dS, Constant, Expression, as_vector
->>>>>>> 743b517d
+    CellNormal, dot, dS, Constant, warning, Expression, as_vector
 
 
 class Forcing(object):

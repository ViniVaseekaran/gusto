"""
Some simple tools for making model configuration nicer.
"""
import logging
from logging import DEBUG, INFO, WARNING
from firedrake import sqrt


__all__ = ["WARNING", "INFO", "DEBUG", "TimesteppingParameters", "OutputParameters", "CompressibleParameters", "ShallowWaterParameters", "EadyParameters", "CompressibleEadyParameters", "logger"]

logger = logging.getLogger("gusto")


def set_log_handler(comm):
    handler = logging.StreamHandler()
    handler.setFormatter(logging.Formatter(fmt="%(name)s:%(levelname)s %(message)s"))
    if logger.hasHandlers():
        logger.handlers.clear()
    if comm.rank == 0:
        logger.addHandler(handler)
    else:
        logger.addHandler(logging.NullHandler())


class Configuration(object):

    def __init__(self, **kwargs):

        for name, value in kwargs.items():
            self.__setattr__(name, value)

    def __setattr__(self, name, value):
        """Cause setting an unknown attribute to be an error"""
        if not hasattr(self, name):
            raise AttributeError("'%s' object has no attribute '%s'" % (type(self).__name__, name))
        object.__setattr__(self, name, value)


class TimesteppingParameters(Configuration):

    """
    Timestepping parameters for Gusto
    """
    dt = None
    alpha = 0.5
    maxk = 4
    maxi = 1
    adaptive = False
    CourantLimit = None
    maxDt = None

class OutputParameters(Configuration):

    """
    Output parameters for Gusto
    """

    #: log_level for logger, can be DEBUG, INFO or WARNING. Takes
    #: default value "warning"
    log_level = WARNING
    dumpfreq = 1
    dumplist = None
    dumplist_latlon = []
    dump_diagnostics = True
    checkpoint = True
    dirname = None
    #: Should the output fields be interpolated or projected to
    #: a linear space?  Default is interpolation.
    project_fields = False
    #: List of fields to dump error fields for steady state simulation
    steady_state_error_fields = []
    #: List of fields for computing perturbations
    perturbation_fields = []
    #: List of ordered pairs (name, points) where name is the field
    # name and points is the points at which to dump them
    point_data = []
    # Switch to write adaptive timestepping information to diagnostics.py
<<<<<<< HEAD
    write_timestepping = False
=======
    timestepping = False
>>>>>>> a2c26043

class CompressibleParameters(Configuration):

    """
    Physical parameters for Compressible Euler
    """
    g = 9.810616
    N = 0.01  # Brunt-Vaisala frequency (1/s)
    cp = 1004.5  # SHC of dry air at const. pressure (J/kg/K)
    R_d = 287.  # Gas constant for dry air (J/kg/K)
    kappa = 2.0/7.0  # R_d/c_p
    p_0 = 1000.0*100.0  # reference pressure (Pa, not hPa)
    cv = 717.  # SHC of dry air at const. volume (J/kg/K)
    c_pl = 4186.  # SHC of liq. wat. at const. pressure (J/kg/K)
    c_pv = 1885.  # SHC of wat. vap. at const. pressure (J/kg/K)
    c_vv = 1424.  # SHC of wat. vap. at const. pressure (J/kg/K)
    R_v = 461.  # gas constant of water vapour
    L_v0 = 2.5e6  # ref. value for latent heat of vap. (J/kg)
    T_0 = 273.15  # ref. temperature
    w_sat1 = 380.3  # first const. in Teten's formula (Pa)
    w_sat2 = -17.27  # second const. in Teten's formula (no units)
    w_sat3 = 35.86  # third const. in Teten's formula (K)
    w_sat4 = 610.9  # fourth const. in Teten's formula (Pa)


class ShallowWaterParameters(Configuration):

    """
    Physical parameters for 3d Compressible Euler
    """
    g = 9.80616
    Omega = 7.292e-5  # rotation rate
    H = None  # mean depth


class EadyParameters(Configuration):

    """
    Physical parameters for Incompressible Eady
    """
    Nsq = 2.5e-05  # squared Brunt-Vaisala frequency (1/s)
    dbdy = -1.0e-07
    H = None
    L = None
    f = None
    deltax = None
    deltaz = None
    fourthorder = False


class CompressibleEadyParameters(CompressibleParameters, EadyParameters):

    """
    Physical parameters for Compressible Eady
    """
    g = 10.
    N = sqrt(EadyParameters.Nsq)
    theta_surf = 300.
    dthetady = theta_surf/g*EadyParameters.dbdy
    Pi0 = 0.0<|MERGE_RESOLUTION|>--- conflicted
+++ resolved
@@ -75,11 +75,7 @@
     # name and points is the points at which to dump them
     point_data = []
     # Switch to write adaptive timestepping information to diagnostics.py
-<<<<<<< HEAD
-    write_timestepping = False
-=======
     timestepping = False
->>>>>>> a2c26043
 
 class CompressibleParameters(Configuration):
 

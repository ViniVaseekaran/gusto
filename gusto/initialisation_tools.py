--- conflicted
+++ resolved
@@ -5,20 +5,12 @@
 
 from __future__ import absolute_import
 from firedrake import MixedFunctionSpace, TrialFunctions, TestFunctions, \
-<<<<<<< HEAD
     TestFunction, TrialFunction, FunctionSpace, SpatialCoordinate, \
     FacetNormal, inner, div, dx, ds_b, ds_t, ds_tb, DirichletBC, \
-    Expression, Function, Constant, assemble, \
-    LinearVariationalProblem, LinearVariationalSolver, \
-    NonlinearVariationalProblem, NonlinearVariationalSolver, split, solve, zero
-from gusto.forcing import exner
-=======
-    TestFunction, TrialFunction, \
-    FacetNormal, inner, div, dx, ds_b, ds_t, DirichletBC, \
-    Function, Constant, \
+    Function, Constant, assemble, \
     LinearVariationalProblem, LinearVariationalSolver, \
     NonlinearVariationalProblem, NonlinearVariationalSolver, split, solve
->>>>>>> 6b720070
+from gusto.forcing import exner
 
 
 def incompressible_hydrostatic_balance(state, b0, p0, top=False, params=None):

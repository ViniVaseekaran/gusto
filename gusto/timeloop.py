from __future__ import absolute_import
from abc import ABCMeta, abstractmethod
from pyop2.profiling import timed_stage
from gusto.linear_solvers import IncompressibleSolver
from firedrake import DirichletBC


class BaseTimestepper(object):
    """
    Base timestepping class for Gusto

    :arg state: a :class:`.State` object
    :arg advection_dict a dictionary with entries fieldname: scheme, where
        fieldname is the name of the field to be advection and scheme is an
        :class:`.AdvectionScheme` object
    """
    __metaclass__ = ABCMeta

    def __init__(self, state, advection_dict, diffusion_dict):

        self.state = state
        self.advection_dict = advection_dict
        self.diffusion_dict = diffusion_dict

    def _apply_bcs(self):
        """
        Set the zero boundary conditions in the velocity.
        """
        unp1 = self.state.xnp1.split()[0]

        if unp1.function_space().extruded:
            M = unp1.function_space()
            bcs = [DirichletBC(M, 0.0, "bottom"),
                   DirichletBC(M, 0.0, "top")]

            for bc in bcs:
                bc.apply(unp1)

    @abstractmethod
    def run(self):
        pass


class Timestepper(BaseTimestepper):
    """
    Build a timestepper to implement an "auxiliary semi-Lagrangian" timestepping
    scheme for the dynamical core.

    :arg state: a :class:`.State` object
    :arg advection_dict a dictionary with entries fieldname: scheme, where
        fieldname is the name of the field to be advection and scheme is an
        :class:`.AdvectionScheme` object
    :arg linear_solver: a :class:`.TimesteppingSolver` object
    :arg forcing: a :class:`.Forcing` object
    """

    def __init__(self, state, advection_dict, linear_solver, forcing, diffusion_dict=None, physics_list=None):

        super(Timestepper, self).__init__(state, advection_dict)
        self.linear_solver = linear_solver
        self.forcing = forcing
        self.diffusion_dict = {}
        if diffusion_dict is not None:
            self.diffusion_dict.update(diffusion_dict)
        if physics_list is not None:
            self.physics_list = physics_list
        else:
            self.physics_list = []

        if(isinstance(self.linear_solver, IncompressibleSolver)):
            self.incompressible = True
        else:
            self.incompressible = False

    def run(self, t, tmax, pickup=False):
        state = self.state

        xstar_fields = {name: func for (name, func) in
                        zip(state.fieldlist, state.xstar.split())}
        xp_fields = {name: func for (name, func) in
                     zip(state.fieldlist, state.xp.split())}
        # list of fields that are passively advected (and possibly diffused)
        passive_fieldlist = [name for name in self.advection_dict.keys() if name not in state.fieldlist]
        # list of fields that are advected as part of the nonlinear iteration
        fieldlist = [name for name in self.advection_dict.keys() if name in state.fieldlist]

        dt = state.timestepping.dt
        alpha = state.timestepping.alpha
        if state.mu is not None:
            mu_alpha = [0., dt]
        else:
            mu_alpha = [None, None]

        with timed_stage("Dump output"):
            state.setup_dump(pickup)
            t = state.dump(t, pickup)

        while t < tmax - 0.5*dt:
            if state.output.Verbose:
                print "STEP", t, dt

            t += dt
            with timed_stage("Apply forcing terms"):
                self.forcing.apply((1-alpha)*dt, state.xn, state.xn,
                                   state.xstar, mu_alpha=mu_alpha[0])
                state.xnp1.assign(state.xn)

            for k in range(state.timestepping.maxk):

                with timed_stage("Advection"):
                    for field in fieldlist:
                        advection = self.advection_dict[field]
                        # first computes ubar from state.xn and state.xnp1
                        advection.update_ubar(state.xn, state.xnp1, state.timestepping.alpha)
                        # advects a field from xstar and puts result in xp
                        advection.apply(xstar_fields[field], xp_fields[field])
                state.xrhs.assign(0.)  # xrhs is the residual which goes in the linear solve

                for i in range(state.timestepping.maxi):

                    with timed_stage("Apply forcing terms"):
                        self.forcing.apply(alpha*dt, state.xp, state.xnp1,
                                           state.xrhs, mu_alpha=mu_alpha[1],
                                           incompressible=self.incompressible)

                        state.xrhs -= state.xnp1
                    with timed_stage("Implicit solve"):
                        self.linear_solver.solve()  # solves linear system and places result in state.dy

                    state.xnp1 += state.dy

            self._apply_bcs()

            for name in passive_fieldlist:
                field = getattr(state.fields, name)
                advection = self.advection_dict[name]
                # first computes ubar from state.xn and state.xnp1
                advection.update_ubar(state.xn, state.xnp1, state.timestepping.alpha)
                # advects a field from xn and puts result in xnp1
                advection.apply(field, field)

            state.xn.assign(state.xnp1)

            with timed_stage("Diffusion"):
                for name, diffusion in self.diffusion_dict.iteritems():
                    field = getattr(state.fields, name)
                    diffusion.apply(field, field)

            with timed_stage("Physics"):
                for physics in self.physics_list:
                    physics.apply()

            with timed_stage("Dump output"):
                state.dump(t, pickup=False)

        state.diagnostic_dump()
        print "TIMELOOP complete. t= " + str(t) + " tmax=" + str(tmax)


class AdvectionTimestepper(BaseTimestepper):

<<<<<<< HEAD
    def __init__(self, state, advection_dict, diffusion_dict, physics_list=None):

        super(AdvectionTimestepper, self).__init__(state, advection_dict, diffusion_dict)
=======
    def __init__(self, state, advection_dict, physics_list=None):

        super(AdvectionTimestepper, self).__init__(state, advection_dict)
>>>>>>> 6b720070
        if physics_list is not None:
            self.physics_list = physics_list
        else:
            self.physics_list = []

    def run(self, t, tmax, x_end=None):
        state = self.state

        dt = state.timestepping.dt
        state.xnp1.assign(state.xn)

        state.setup_dump()
        state.dump()

        while t < tmax - 0.5*dt:
            if state.output.Verbose:
                print "STEP", t, dt

            t += dt

            for name, advection in self.advection_dict.iteritems():
                field = getattr(state.fields, name)
                # first computes ubar from state.xn and state.xnp1
                advection.update_ubar(state.xn, state.xnp1, state.timestepping.alpha)
                # advects field
                advection.apply(field, field)

            for physics in self.physics_list:
                physics.apply()
<<<<<<< HEAD
         
	    #Added by PB, 15/05/2017
	    with timed_stage("Diffusion"):
              for name, diffusion in self.diffusion_dict.iteritems():
                 field = getattr(state.fields, name)
                 diffusion.apply(field, field)
	 
=======

>>>>>>> 6b720070
            state.dump()

        state.diagnostic_dump()

        if x_end is not None:
            return {field: getattr(state.fields, field) for field in x_end}<|MERGE_RESOLUTION|>--- conflicted
+++ resolved
@@ -159,15 +159,10 @@
 
 class AdvectionTimestepper(BaseTimestepper):
 
-<<<<<<< HEAD
     def __init__(self, state, advection_dict, diffusion_dict, physics_list=None):
 
         super(AdvectionTimestepper, self).__init__(state, advection_dict, diffusion_dict)
-=======
-    def __init__(self, state, advection_dict, physics_list=None):
-
-        super(AdvectionTimestepper, self).__init__(state, advection_dict)
->>>>>>> 6b720070
+
         if physics_list is not None:
             self.physics_list = physics_list
         else:
@@ -197,17 +192,12 @@
 
             for physics in self.physics_list:
                 physics.apply()
-<<<<<<< HEAD
-         
-	    #Added by PB, 15/05/2017
+
 	    with timed_stage("Diffusion"):
               for name, diffusion in self.diffusion_dict.iteritems():
                  field = getattr(state.fields, name)
                  diffusion.apply(field, field)
-	 
-=======
-
->>>>>>> 6b720070
+
             state.dump()
 
         state.diagnostic_dump()

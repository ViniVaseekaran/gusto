--- conflicted
+++ resolved
@@ -58,15 +58,10 @@
         if state.mu is not None:
             mu_alpha = [0., dt]
         else:
-<<<<<<< HEAD
-            mu_alpha = None
+            mu_alpha = [None, None]
 
         with timed_stage("Dump output"):
             t = state.dump(t, pickup)
-=======
-            mu_alpha = [None, None]
-        state.dump()
->>>>>>> 8897ea3e
 
         while t < tmax + 0.5*dt:
             if state.output.Verbose:

--- conflicted
+++ resolved
@@ -208,17 +208,11 @@
             for physics in self.physics_list:
                 physics.apply()
 
-<<<<<<< HEAD
             with timed_stage("Diffusion"):
                 for name, diffusion in self.diffusion_dict.iteritems():
                     field = getattr(state.fields, name)
                     diffusion.apply(field, field)
 
-            state.dump()
-=======
-            state.dump(t)
->>>>>>> 1370d3f9
-
         state.diagnostic_dump()
 
         if x_end is not None:

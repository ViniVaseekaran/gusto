--- conflicted
+++ resolved
@@ -90,49 +90,10 @@
 
         state = self.state
         dt = state.timestepping.dt
-
-        #Grid parameters:
-        Nx = 80
-        Nz = 180
-        L = 0.2
-        H = 0.45
-        dx = L/Nx
-        dz = H/Nz
-
-        #CFL parameters
-        CourantLimit = 0.3
-        maxDt = 0.1
-
-        #Write timestep to file:
-        w2f_dt = 1
-        if (w2f_dt == 1) and (np.float_(state.t) == 0):
-            fileDt = open("results/tmp/dt.txt","w")
-            WriteDt = 0.1
-            NextWriteT = 0.
  
         while t < tmax - 0.5*dt:
             logger.info("at start of timestep, t=%s, dt=%s" % (t, dt))
 
-<<<<<<< HEAD
-            u = state.fields("u") 
-            u = u.dat.data
-            maxFreq = np.max( u[0]/dx + u[1]/dz )
-            if maxFreq != 0:
-                dt = CourantLimit/maxFreq
-                dt = min(dt,maxDt)
-            else: dt = dt
-            #The variable dt here is a max dt based on CFL. 
-            #This variable dt could be scaled to create a safety margin.
-
-            #Write timestep to file:
-            if (w2f_dt == 1) and (np.float_(state.t) >= NextWriteT):
-                fileDt.write(str(time.time()) + ', ' + str(np.float_(state.t)) + ', ' + str(dt) + '\n')
-                fileDt.flush()
-                os.fsync(fileDt.fileno())
-                NextWriteT += WriteDt
-
-            #if (state.t == tmax): fileDt.close()
-=======
             if state.timestepping.adaptive:
                 Courant = state.fields("CourantNumber")
                 maxCourant = Courant.dat.data.max()
@@ -140,7 +101,6 @@
                 if maxFreq != 0:
                     dt = state.timestepping.CourantLimit/maxFreq
                     dt = min(dt,state.timestepping.maxDt)
->>>>>>> d726edef
 
             t += dt
             state.t.assign(t)

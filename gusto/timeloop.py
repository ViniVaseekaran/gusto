--- conflicted
+++ resolved
@@ -214,15 +214,13 @@
                 for physics in self.physics_list:
                     physics.apply()
 
-<<<<<<< HEAD
             with timed_stage("Diffusion"):
                 for name, diffusion in self.diffusion_dict.iteritems():
                     field = getattr(state.fields, name)
                     diffusion.apply(field, field)
-=======
+
             with timed_stage("Dump output"):
                 state.dump(t)
->>>>>>> 87e12b6d
 
         state.diagnostic_dump()
 

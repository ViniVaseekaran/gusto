from abc import ABCMeta, abstractmethod, abstractproperty
from pyop2.profiling import timed_stage
from gusto.linear_solvers import IncompressibleSolver
from firedrake import DirichletBC


__all__ = ["CrankNicolson", "AdvectionDiffusion"]


class BaseTimestepper(object, metaclass=ABCMeta):
    """
    Base timestepping class for Gusto

    :arg state: a :class:`.State` object
    :arg advected_fields: iterable of ``(field_name, scheme)`` pairs
        indicating the fields to advect, and the
        :class:`~.Advection` to use.
    :arg diffused_fields: optional iterable of ``(field_name, scheme)``
        pairs indictaing the fields to diffusion, and the
        :class:`~.Diffusion` to use.
    :arg physics_list: optional list of classes that implement `physics` schemes
    """

<<<<<<< HEAD
    def __init__(self, state, advected_fields, diffused_fields):
=======
    def __init__(self, state, advected_fields=None, diffused_fields=None,
                 physics_list=None):
>>>>>>> 9d3e0095

        self.state = state
        if advected_fields is None:
            self.advected_fields = ()
        else:
            self.advected_fields = tuple(advected_fields)
        if diffused_fields is None:
            self.diffused_fields = ()
        else:
            self.diffused_fields = tuple(diffused_fields)
<<<<<<< HEAD
=======
        if physics_list is not None:
            self.physics_list = physics_list
        else:
            self.physics_list = []

    @abstractproperty
    def passive_advection(self):
        """list of fields that are passively advected (and possibly diffused)"""
        pass
>>>>>>> 9d3e0095

    def _apply_bcs(self):
        """
        Set the zero boundary conditions in the velocity.
        """
        unp1 = self.state.xnp1.split()[0]

        if unp1.function_space().extruded:
            M = unp1.function_space()
            bcs = [DirichletBC(M, 0.0, "bottom"),
                   DirichletBC(M, 0.0, "top")]

            for bc in bcs:
                bc.apply(unp1)

    def setup_timeloop(self, t, tmax, pickup):
        """
        Setup the timeloop by setting up diagnostics, dumping the fields and
        picking up from a previous run, if required
        """
        self.state.setup_diagnostics()
        with timed_stage("Dump output"):
            self.state.setup_dump(tmax, pickup)
            t = self.state.dump(t, pickup)
        return t

    @abstractmethod
    def semi_implicit_step(self):
        """
        Implement the semi implicit step for the timestepping scheme.
        """
        pass

    def run(self, t, tmax, pickup=False):
        """
        This is the timeloop. After completing the semi implicit step
        any passively advected fields are updated, implicit diffusion and
        physics updates are applied (if required).
        """

<<<<<<< HEAD
class Timestepper(BaseTimestepper):
    """
    Build a timestepper to implement an "auxiliary semi-Lagrangian" timestepping
    scheme for the dynamical core.

    :arg state: a :class:`.State` object
    :arg advected_fields: iterable of ``(field_name, scheme)`` pairs
        indicating the fields to advect, and the
        :class:`~.Advection` to use.
    :arg diffused_fields: optional iterable of ``(field_name, scheme)``
        pairs indictaing the fields to diffusion, and the
        :class:`~.Diffusion` to use.
    :arg linear_solver: a :class:`.TimesteppingSolver` object
    :arg forcing: a :class:`.Forcing` object
    """

    def __init__(self, state, advected_fields, linear_solver, forcing,
                 diffused_fields=None, physics_list=None):

        super(Timestepper, self).__init__(state, advected_fields, diffused_fields)
        self.linear_solver = linear_solver
        self.forcing = forcing

        if physics_list is not None:
            self.physics_list = physics_list
        else:
            self.physics_list = []

        if isinstance(self.linear_solver, IncompressibleSolver):
            self.incompressible = True
        else:
            self.incompressible = False

        state.xb.assign(state.xn)
=======
        t = self.setup_timeloop(t, tmax, pickup)
>>>>>>> 9d3e0095

        state = self.state
        dt = state.timestepping.dt

        while t < tmax - 0.5*dt:
            if state.output.Verbose:
                print("STEP", t, dt)

            t += dt
            state.t.assign(t)

            state.xnp1.assign(state.xn)

            self.semi_implicit_step()

            for name, advection in self.passive_advection:
                field = getattr(state.fields, name)
                # first computes ubar from state.xn and state.xnp1
                advection.update_ubar(state.xn, state.xnp1, state.timestepping.alpha)
                # advects a field from xn and puts result in xnp1
                advection.apply(field, field)

            state.xb.assign(state.xn)
            state.xn.assign(state.xnp1)

            with timed_stage("Diffusion"):
                for name, diffusion in self.diffused_fields:
                    field = getattr(state.fields, name)
                    diffusion.apply(field, field)

            with timed_stage("Physics"):
                for physics in self.physics_list:
                    physics.apply()

            with timed_stage("Dump output"):
                state.dump(t, pickup=False)

        print("TIMELOOP complete. t= " + str(t) + " tmax=" + str(tmax))


class CrankNicolson(BaseTimestepper):
    """
    This class implements a Crank-Nicolson discretisation, with Strang
    splitting and auxilliary semi-Lagrangian advection.

    :arg state: a :class:`.State` object
    :arg advected_fields: iterable of ``(field_name, scheme)`` pairs
        indicating the fields to advect, and the
        :class:`~.Advection` to use.
    :arg linear_solver: a :class:`.TimesteppingSolver` object
    :arg forcing: a :class:`.Forcing` object
    :arg diffused_fields: optional iterable of ``(field_name, scheme)``
        pairs indictaing the fields to diffusion, and the
        :class:`~.Diffusion` to use.
    :arg physics_list: optional list of classes that implement `physics` schemes
    """

    def __init__(self, state, advected_fields, linear_solver, forcing,
                 diffused_fields=None, physics_list=None):

<<<<<<< HEAD
    def __init__(self, state, advected_fields, diffused_fields=None, physics_list=None):

        super(AdvectionTimestepper, self).__init__(state, advected_fields, diffused_fields)
        if physics_list is not None:
            self.physics_list = physics_list
=======
        super().__init__(state, advected_fields, diffused_fields, physics_list)
        self.linear_solver = linear_solver
        self.forcing = forcing

        if isinstance(self.linear_solver, IncompressibleSolver):
            self.incompressible = True
>>>>>>> 9d3e0095
        else:
            self.incompressible = False

        if state.mu is not None:
            self.mu_alpha = [0., state.timestepping.dt]
        else:
            self.mu_alpha = [None, None]

        self.xstar_fields = {name: func for (name, func) in
                             zip(state.fieldlist, state.xstar.split())}
        self.xp_fields = {name: func for (name, func) in
                          zip(state.fieldlist, state.xp.split())}

        # list of fields that are advected as part of the nonlinear iteration
        self.active_advection = [(name, scheme) for name, scheme in advected_fields if name in state.fieldlist]

        state.xb.assign(state.xn)

    @property
    def passive_advection(self):
        """
        Advected fields that are not part of the semi implicit step are
        passively advected
        """
        return [(name, scheme) for name, scheme in
                self.advected_fields if name not in self.state.fieldlist]

    def semi_implicit_step(self):
        state = self.state
        dt = state.timestepping.dt
        alpha = state.timestepping.alpha

        with timed_stage("Apply forcing terms"):
            self.forcing.apply((1-alpha)*dt, state.xn, state.xn,
                               state.xstar, mu_alpha=self.mu_alpha[0])

        for k in range(state.timestepping.maxk):

            with timed_stage("Advection"):
                for name, advection in self.active_advection:
                    # first computes ubar from state.xn and state.xnp1
                    advection.update_ubar(state.xn, state.xnp1, alpha)
                    # advects a field from xstar and puts result in xp
                    advection.apply(self.xstar_fields[name], self.xp_fields[name])

            state.xrhs.assign(0.)  # xrhs is the residual which goes in the linear solve

<<<<<<< HEAD
            with timed_stage("Diffusion"):
                for name, diffusion in self.diffused_fields:
                    field = getattr(state.fields, name)
                    diffusion.apply(field, field)

            with timed_stage("Dump output"):
                state.dump(t)
=======
            for i in range(state.timestepping.maxi):

                with timed_stage("Apply forcing terms"):
                    self.forcing.apply(alpha*dt, state.xp, state.xnp1,
                                       state.xrhs, mu_alpha=self.mu_alpha[1],
                                       incompressible=self.incompressible)

                state.xrhs -= state.xnp1

                with timed_stage("Implicit solve"):
                    self.linear_solver.solve()  # solves linear system and places result in state.dy

                state.xnp1 += state.dy

            self._apply_bcs()


class AdvectionDiffusion(BaseTimestepper):
    """
    This class implements a timestepper for the advection-diffusion equations.
    No semi implicit step is required.
    """

    @property
    def passive_advection(self):
        """
        All advected fields are passively advected
        """
        if self.advected_fields is not None:
            return self.advected_fields
        else:
            return []
>>>>>>> 9d3e0095

    def semi_implicit_step(self):
        pass<|MERGE_RESOLUTION|>--- conflicted
+++ resolved
@@ -21,12 +21,8 @@
     :arg physics_list: optional list of classes that implement `physics` schemes
     """
 
-<<<<<<< HEAD
-    def __init__(self, state, advected_fields, diffused_fields):
-=======
     def __init__(self, state, advected_fields=None, diffused_fields=None,
                  physics_list=None):
->>>>>>> 9d3e0095
 
         self.state = state
         if advected_fields is None:
@@ -37,8 +33,6 @@
             self.diffused_fields = ()
         else:
             self.diffused_fields = tuple(diffused_fields)
-<<<<<<< HEAD
-=======
         if physics_list is not None:
             self.physics_list = physics_list
         else:
@@ -48,7 +42,6 @@
     def passive_advection(self):
         """list of fields that are passively advected (and possibly diffused)"""
         pass
->>>>>>> 9d3e0095
 
     def _apply_bcs(self):
         """
@@ -89,44 +82,7 @@
         physics updates are applied (if required).
         """
 
-<<<<<<< HEAD
-class Timestepper(BaseTimestepper):
-    """
-    Build a timestepper to implement an "auxiliary semi-Lagrangian" timestepping
-    scheme for the dynamical core.
-
-    :arg state: a :class:`.State` object
-    :arg advected_fields: iterable of ``(field_name, scheme)`` pairs
-        indicating the fields to advect, and the
-        :class:`~.Advection` to use.
-    :arg diffused_fields: optional iterable of ``(field_name, scheme)``
-        pairs indictaing the fields to diffusion, and the
-        :class:`~.Diffusion` to use.
-    :arg linear_solver: a :class:`.TimesteppingSolver` object
-    :arg forcing: a :class:`.Forcing` object
-    """
-
-    def __init__(self, state, advected_fields, linear_solver, forcing,
-                 diffused_fields=None, physics_list=None):
-
-        super(Timestepper, self).__init__(state, advected_fields, diffused_fields)
-        self.linear_solver = linear_solver
-        self.forcing = forcing
-
-        if physics_list is not None:
-            self.physics_list = physics_list
-        else:
-            self.physics_list = []
-
-        if isinstance(self.linear_solver, IncompressibleSolver):
-            self.incompressible = True
-        else:
-            self.incompressible = False
-
-        state.xb.assign(state.xn)
-=======
         t = self.setup_timeloop(t, tmax, pickup)
->>>>>>> 9d3e0095
 
         state = self.state
         dt = state.timestepping.dt
@@ -187,20 +143,12 @@
     def __init__(self, state, advected_fields, linear_solver, forcing,
                  diffused_fields=None, physics_list=None):
 
-<<<<<<< HEAD
-    def __init__(self, state, advected_fields, diffused_fields=None, physics_list=None):
-
-        super(AdvectionTimestepper, self).__init__(state, advected_fields, diffused_fields)
-        if physics_list is not None:
-            self.physics_list = physics_list
-=======
         super().__init__(state, advected_fields, diffused_fields, physics_list)
         self.linear_solver = linear_solver
         self.forcing = forcing
 
         if isinstance(self.linear_solver, IncompressibleSolver):
             self.incompressible = True
->>>>>>> 9d3e0095
         else:
             self.incompressible = False
 
@@ -248,15 +196,6 @@
 
             state.xrhs.assign(0.)  # xrhs is the residual which goes in the linear solve
 
-<<<<<<< HEAD
-            with timed_stage("Diffusion"):
-                for name, diffusion in self.diffused_fields:
-                    field = getattr(state.fields, name)
-                    diffusion.apply(field, field)
-
-            with timed_stage("Dump output"):
-                state.dump(t)
-=======
             for i in range(state.timestepping.maxi):
 
                 with timed_stage("Apply forcing terms"):
@@ -273,7 +212,6 @@
 
             self._apply_bcs()
 
-
 class AdvectionDiffusion(BaseTimestepper):
     """
     This class implements a timestepper for the advection-diffusion equations.
@@ -289,7 +227,6 @@
             return self.advected_fields
         else:
             return []
->>>>>>> 9d3e0095
 
     def semi_implicit_step(self):
         pass
from abc import ABCMeta, abstractmethod, abstractproperty
from pyop2.profiling import timed_stage
from gusto.configuration import logger
from gusto.linear_solvers import IncompressibleSolver
from firedrake import DirichletBC
<<<<<<< HEAD
import time
import numpy as np
import os as os

=======
import os as os
>>>>>>> 70b8d265

__all__ = ["CrankNicolson", "AdvectionDiffusion"]


class BaseTimestepper(object, metaclass=ABCMeta):
    """
    Base timestepping class for Gusto

    :arg state: a :class:`.State` object
    :arg advected_fields: iterable of ``(field_name, scheme)`` pairs
        indicating the fields to advect, and the
        :class:`~.Advection` to use.
    :arg diffused_fields: optional iterable of ``(field_name, scheme)``
        pairs indictaing the fields to diffusion, and the
        :class:`~.Diffusion` to use.
    :arg physics_list: optional list of classes that implement `physics` schemes
    """

    def __init__(self, state, advected_fields=None, diffused_fields=None,
                 physics_list=None):

        self.state = state
        if advected_fields is None:
            self.advected_fields = ()
        else:
            self.advected_fields = tuple(advected_fields)
        if diffused_fields is None:
            self.diffused_fields = ()
        else:
            self.diffused_fields = tuple(diffused_fields)
        if physics_list is not None:
            self.physics_list = physics_list
        else:
            self.physics_list = []

    @abstractproperty
    def passive_advection(self):
        """list of fields that are passively advected (and possibly diffused)"""
        pass

    def _apply_bcs(self):
        """
        Set the zero boundary conditions in the velocity.
        """
        unp1 = self.state.xnp1.split()[0]

        if unp1.function_space().extruded:
            M = unp1.function_space()
            bcs = [DirichletBC(M, 0.0, "bottom"),
                   DirichletBC(M, 0.0, "top")]

            for bc in bcs:
                bc.apply(unp1)

    def setup_timeloop(self, t, tmax, pickup):
        """
        Setup the timeloop by setting up diagnostics, dumping the fields and
        picking up from a previous run, if required
        """
        self.state.setup_diagnostics()
        with timed_stage("Dump output"):
            self.state.setup_dump(tmax, pickup)
            t = self.state.dump(t, pickup)
        return t

    @abstractmethod
    def semi_implicit_step(self):
        """
        Implement the semi implicit step for the timestepping scheme.
        """
        pass

    def run(self, t, tmax, pickup=False):
        """
        This is the timeloop. After completing the semi implicit step
        any passively advected fields are updated, implicit diffusion and
        physics updates are applied (if required).
        """

        t = self.setup_timeloop(t, tmax, pickup)

        state = self.state
        dt = state.timestepping.dt
<<<<<<< HEAD
 
=======

        fileDt = open("results/tmp/dt.txt","w")

>>>>>>> 70b8d265
        while t < tmax - 0.5*dt:
            logger.info("at start of timestep, t=%s, dt=%s" % (t, dt))

            if state.timestepping.adaptive:
                Courant = state.fields("CourantNumber")
                maxCourant = Courant.dat.data.max()
                maxFreq = maxCourant/dt
                if maxFreq != 0:
                    dt = state.timestepping.CourantLimit/maxFreq
                    dt = min(dt,state.timestepping.maxDt)
                    state.timestepping.dt = dt

                fileDt.write(str(maxCourant) + ', ' + str(maxFreq) + ', ' + str(dt) + '\n')
                fileDt.flush()
                os.fsync(fileDt.fileno())

            t += dt
            state.t.assign(t)

            state.xnp1.assign(state.xn)

            self.semi_implicit_step()

            for name, advection in self.passive_advection:
                field = getattr(state.fields, name)
                # first computes ubar from state.xn and state.xnp1
                advection.update_ubar(state.xn, state.xnp1, state.timestepping.alpha)
                # advects a field from xn and puts result in xnp1
                advection.apply(field, field)

            state.xb.assign(state.xn)
            state.xn.assign(state.xnp1)

            with timed_stage("Diffusion"):
                for name, diffusion in self.diffused_fields:
                    field = getattr(state.fields, name)
                    diffusion.apply(field, field)

            with timed_stage("Physics"):
                for physics in self.physics_list:
                    physics.apply()

            with timed_stage("Dump output"):
                state.dump(t, pickup=False)

        if state.output.checkpoint:
            state.chkpt.close()

        logger.info("TIMELOOP complete. t=%s, tmax=%s" % (t, tmax))


class CrankNicolson(BaseTimestepper):
    """
    This class implements a Crank-Nicolson discretisation, with Strang
    splitting and auxilliary semi-Lagrangian advection.

    :arg state: a :class:`.State` object
    :arg advected_fields: iterable of ``(field_name, scheme)`` pairs
        indicating the fields to advect, and the
        :class:`~.Advection` to use.
    :arg linear_solver: a :class:`.TimesteppingSolver` object
    :arg forcing: a :class:`.Forcing` object
    :arg diffused_fields: optional iterable of ``(field_name, scheme)``
        pairs indictaing the fields to diffusion, and the
        :class:`~.Diffusion` to use.
    :arg physics_list: optional list of classes that implement `physics` schemes
    """

    def __init__(self, state, advected_fields, linear_solver, forcing,
                 diffused_fields=None, physics_list=None):

        super().__init__(state, advected_fields, diffused_fields, physics_list)
        self.linear_solver = linear_solver
        self.forcing = forcing

        if isinstance(self.linear_solver, IncompressibleSolver):
            self.incompressible = True
        else:
            self.incompressible = False

        self.xstar_fields = {name: func for (name, func) in
                             zip(state.fieldlist, state.xstar.split())}
        self.xp_fields = {name: func for (name, func) in
                          zip(state.fieldlist, state.xp.split())}

        # list of fields that are advected as part of the nonlinear iteration
        self.active_advection = [(name, scheme) for name, scheme in advected_fields if name in state.fieldlist]

        state.xb.assign(state.xn)

    @property
    def passive_advection(self):
        """
        Advected fields that are not part of the semi implicit step are
        passively advected
        """
        return [(name, scheme) for name, scheme in
                self.advected_fields if name not in self.state.fieldlist]

    def semi_implicit_step(self):
        state = self.state
        dt = state.timestepping.dt
        alpha = state.timestepping.alpha

        with timed_stage("Apply forcing terms"):
            self.forcing.apply((1-alpha)*dt, state.xn, state.xn,
                               state.xstar, implicit=False)

        for k in range(state.timestepping.maxk):

            with timed_stage("Advection"):
                for name, advection in self.active_advection:
                    # first computes ubar from state.xn and state.xnp1
                    advection.update_ubar(state.xn, state.xnp1, alpha)
                    # advects a field from xstar and puts result in xp
                    advection.apply(self.xstar_fields[name], self.xp_fields[name])

            state.xrhs.assign(0.)  # xrhs is the residual which goes in the linear solve

            for i in range(state.timestepping.maxi):

                with timed_stage("Apply forcing terms"):
                    self.forcing.apply(alpha*dt, state.xp, state.xnp1,
                                       state.xrhs, implicit=True,
                                       incompressible=self.incompressible)

                state.xrhs -= state.xnp1

                with timed_stage("Implicit solve"):
                    self.linear_solver.solve()  # solves linear system and places result in state.dy

                state.xnp1 += state.dy

            self._apply_bcs()


class AdvectionDiffusion(BaseTimestepper):
    """
    This class implements a timestepper for the advection-diffusion equations.
    No semi implicit step is required.
    """

    @property
    def passive_advection(self):
        """
        All advected fields are passively advected
        """
        if self.advected_fields is not None:
            return self.advected_fields
        else:
            return []

    def semi_implicit_step(self):
        pass<|MERGE_RESOLUTION|>--- conflicted
+++ resolved
@@ -3,17 +3,11 @@
 from gusto.configuration import logger
 from gusto.linear_solvers import IncompressibleSolver
 from firedrake import DirichletBC
-<<<<<<< HEAD
 import time
 import numpy as np
 import os as os
 
-=======
-import os as os
->>>>>>> 70b8d265
-
 __all__ = ["CrankNicolson", "AdvectionDiffusion"]
-
 
 class BaseTimestepper(object, metaclass=ABCMeta):
     """
@@ -94,13 +88,9 @@
 
         state = self.state
         dt = state.timestepping.dt
-<<<<<<< HEAD
- 
-=======
 
         fileDt = open("results/tmp/dt.txt","w")
 
->>>>>>> 70b8d265
         while t < tmax - 0.5*dt:
             logger.info("at start of timestep, t=%s, dt=%s" % (t, dt))
 

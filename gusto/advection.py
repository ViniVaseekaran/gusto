from abc import ABCMeta, abstractmethod, abstractproperty
from firedrake import Function, LinearVariationalProblem, \
    LinearVariationalSolver, Projector, Interpolator
from firedrake.utils import cached_property
from gusto.configuration import DEBUG
from gusto.transport_equation import EmbeddedDGAdvection
from firedrake import expression, function
from firedrake.parloops import par_loop, READ, INC
import ufl
import numpy as np


__all__ = ["NoAdvection", "ForwardEuler", "SSPRK3", "ThetaMethod"]


def embedded_dg(original_apply):
    """
    Decorator to add interpolation and projection steps for embedded
    DG advection.
    """
    def get_apply(self, x_in, x_out):
        if self.embedded_dg:
            def new_apply(self, x_in, x_out):
<<<<<<< HEAD
                try:
                    self.xdg_in.interpolate(x_in)
                except:
                    self.xdg_in.project(x_in)
=======
                if self.recovered:
                    recovered_apply(self, x_in)
                else:
                    # try to interpolate to x_in but revert to projection
                    # if interpolation is not implemented for this
                    # function space
                    try:
                        self.xdg_in.interpolate(x_in)
                    except NotImplementedError:
                        self.xdg_in.project(x_in)
>>>>>>> 07f39997
                original_apply(self, self.xdg_in, self.xdg_out)
                self.Projector.project()
                x_out.assign(self.x_projected)
            return new_apply(self, x_in, x_out)

        else:
            return original_apply(self, x_in, x_out)
    return get_apply


class Advection(object, metaclass=ABCMeta):
    """
    Base class for advection schemes.

    :arg state: :class:`.State` object.
    :arg field: field to be advected
    :arg equation: :class:`.Equation` object, specifying the equation
    that field satisfies
    :arg solver_parameters: solver_parameters
    :arg limiter: :class:`.Limiter` object.
    """

    def __init__(self, state, field, equation=None, *, solver_parameters=None,
                 limiter=None):

        if equation is not None:

            self.state = state
            self.field = field
            self.equation = equation
            # get ubar from the equation class
            self.ubar = self.equation.ubar
            self.dt = self.state.timestepping.dt

            # get default solver options if none passed in
            if solver_parameters is None:
                self.solver_parameters = equation.solver_parameters
            else:
                self.solver_parameters = solver_parameters
                if state.output.log_level == DEBUG:
                    self.solver_parameters["ksp_monitor_true_residual"] = True

            self.limiter = limiter

        # check to see if we are using an embedded DG method - if we are then
        # the projector and output function will have been set up in the
        # equation class and we can get the correct function space from
        # the output function.
        if isinstance(equation, EmbeddedDGAdvection):
            # check that the field and the equation are compatible
            if equation.V0 != field.function_space():
                raise ValueError('The field to be advected is not compatible with the equation used.')
            self.embedded_dg = True
            fs = equation.space
            self.xdg_in = Function(fs)
            self.xdg_out = Function(fs)
            self.x_projected = Function(field.function_space())
            parameters = {'ksp_type': 'cg',
                          'pc_type': 'bjacobi',
                          'sub_pc_type': 'ilu'}
            self.Projector = Projector(self.xdg_out, self.x_projected,
                                       solver_parameters=parameters)
            self.recovered = equation.recovered
            if self.recovered:
                # set up the necessary functions
                self.x_in = Function(field.function_space())
                x_adv = Function(fs)
                x_rec = Function(equation.V_rec)
                x_brok = Function(equation.V_brok)

                # set up interpolators and projectors
                self.x_adv_interpolator = Interpolator(self.x_in, x_adv)  # interpolate before recovery
                self.x_rec_projector = Recoverer(x_adv, x_rec)  # recovered function
                # when the "average" method comes into firedrake master, this will be
                # self.x_rec_projector = Projector(self.x_in, equation.Vrec, method="average")
                self.x_brok_projector = Projector(x_rec, x_brok)  # function projected back
                self.xdg_interpolator = Interpolator(self.x_in + x_rec - x_brok, self.xdg_in)
        else:
            self.embedded_dg = False
            fs = field.function_space()

        # setup required functions
        self.fs = fs
        self.dq = Function(fs)
        self.q1 = Function(fs)

    @abstractproperty
    def lhs(self):
        return self.equation.mass_term(self.equation.trial)

    @abstractproperty
    def rhs(self):
        return self.equation.mass_term(self.q1) - self.dt*self.equation.advection_term(self.q1)

    def update_ubar(self, xn, xnp1, alpha):
        un = xn.split()[0]
        unp1 = xnp1.split()[0]
        self.ubar.assign(un + alpha*(unp1-un))

    @cached_property
    def solver(self):
        # setup solver using lhs and rhs defined in derived class
        problem = LinearVariationalProblem(self.lhs, self.rhs, self.dq)
        solver_name = self.field.name()+self.equation.__class__.__name__+self.__class__.__name__
        return LinearVariationalSolver(problem, solver_parameters=self.solver_parameters, options_prefix=solver_name)

    @abstractmethod
    def apply(self, x_in, x_out):
        """
        Function takes x as input, computes L(x) as defined by the equation,
        and returns x_out as output.

        :arg x: :class:`.Function` object, the input Function.
        :arg x_out: :class:`.Function` object, the output Function.
        """
        pass


class NoAdvection(Advection):
    """
    An non-advection scheme that does nothing.
    """

    def lhs(self):
        pass

    def rhs(self):
        pass

    def update_ubar(self, xn, xnp1, alpha):
        pass

    def apply_cycle(self, x_in, x_out):
        pass

    def apply(self, x_in, x_out):
        x_out.assign(x_in)


class ExplicitAdvection(Advection):
<<<<<<< HEAD

    def __init__(self, state, field, equation=None, subcycles=None, solver_params=None):
        super().__init__(state, field, equation, solver_params)
=======
    """
    Base class for explicit advection schemes.

    :arg state: :class:`.State` object.
    :arg field: field to be advected
    :arg equation: :class:`.Equation` object, specifying the equation
    that field satisfies
    :arg subcycles: (optional) integer specifying number of subcycles to perform
    :arg solver_parameters: solver_parameters
    :arg limiter: :class:`.Limiter` object.
    """

    def __init__(self, state, field, equation=None, *, subcycles=None,
                 solver_parameters=None, limiter=None):
        super().__init__(state, field, equation,
                         solver_parameters=solver_parameters, limiter=limiter)

        # if user has specified a number of subcycles, then save this
        # and rescale dt accordingly; else perform just one cycle using dt
>>>>>>> 07f39997
        if subcycles is not None:
            self.dt = self.dt/subcycles
            self.ncycles = subcycles
        else:
            self.dt = self.dt
            self.ncycles = 1
        self.x = [Function(self.fs)]*(self.ncycles+1)

    @abstractmethod
    def apply_cycle(self, x_in, x_out):
        """
        Function takes x as input, computes L(x) as defined by the equation,
        and returns x_out as output.

        :arg x: :class:`.Function` object, the input Function.
        :arg x_out: :class:`.Function` object, the output Function.
        """
        pass

    @embedded_dg
    def apply(self, x_in, x_out):
        """
        Function takes x as input, computes L(x) as defined by the equation,
        and returns x_out as output.

        :arg x: :class:`.Function` object, the input Function.
        :arg x_out: :class:`.Function` object, the output Function.
        """
        self.x[0].assign(x_in)
        for i in range(self.ncycles):
            self.apply_cycle(self.x[i], self.x[i+1])
            self.x[i].assign(self.x[i+1])
        x_out.assign(self.x[self.ncycles-1])


class ForwardEuler(ExplicitAdvection):
    """
    Class to implement the forward Euler timestepping scheme:
    y_(n+1) = y_n + dt*L(y_n)
    where L is the advection operator
    """

    @cached_property
    def lhs(self):
        return super(ForwardEuler, self).lhs

    @cached_property
    def rhs(self):
        return super(ForwardEuler, self).rhs

    def apply_cycle(self, x_in, x_out):
        self.q1.assign(x_in)
        self.solver.solve()
        x_out.assign(self.dq)


class SSPRK3(ExplicitAdvection):
    """
    Class to implement the Strongly Structure Preserving Runge Kutta 3-stage
    timestepping method:
    y^1 = y_n + L(y_n)
    y^2 = (3/4)y_n + (1/4)(y^1 + L(y^1))
    y_(n+1) = (1/3)y_n + (2/3)(y^2 + L(y^2))
    where subscripts indicate the timelevel, superscripts indicate the stage
    number and L is the advection operator.
    """

    @cached_property
    def lhs(self):
        return super(SSPRK3, self).lhs

    @cached_property
    def rhs(self):
        return super(SSPRK3, self).rhs

    def solve_stage(self, x_in, stage):

        if stage == 0:
            self.solver.solve()
            self.q1.assign(self.dq)

        elif stage == 1:
            self.solver.solve()
            self.q1.assign(0.75*x_in + 0.25*self.dq)

        elif stage == 2:
            self.solver.solve()
            self.q1.assign((1./3.)*x_in + (2./3.)*self.dq)

        if self.limiter is not None:
            self.limiter.apply(self.q1)

    def apply_cycle(self, x_in, x_out):

        if self.limiter is not None:
            self.limiter.apply(x_in)

        self.q1.assign(x_in)
        for i in range(3):
            self.solve_stage(x_in, i)
        x_out.assign(self.q1)


class ThetaMethod(Advection):
    """
    Class to implement the theta timestepping method:
    y_(n+1) = y_n + dt*(theta*L(y_n) + (1-theta)*L(y_(n+1))) where L is the advection operator.
    """
    def __init__(self, state, field, equation, theta=0.5, solver_parameters=None):

        if not solver_parameters:
            # theta method leads to asymmetric matrix, per lhs function below,
            # so don't use CG
            solver_parameters = {'ksp_type': 'gmres',
                                 'pc_type': 'bjacobi',
                                 'sub_pc_type': 'ilu'}

        super(ThetaMethod, self).__init__(state, field, equation,
                                          solver_parameters=solver_parameters)

        self.theta = theta

    @cached_property
    def lhs(self):
        eqn = self.equation
        trial = eqn.trial
        return eqn.mass_term(trial) + self.theta*self.dt*eqn.advection_term(self.state.h_project(trial))

    @cached_property
    def rhs(self):
        eqn = self.equation
        return eqn.mass_term(self.q1) - (1.-self.theta)*self.dt*eqn.advection_term(self.state.h_project(self.q1))

    def apply(self, x_in, x_out):
        self.q1.assign(x_in)
        self.solver.solve()
        x_out.assign(self.dq)


def recovered_apply(self, x_in):
    """
    Extra steps to the apply method for the recovered advection scheme.
    This provides an advection scheme for the lowest-degree family
    of spaces, but which has second order numerical accuracy.

    :arg x_in: the input set of prognostic fields.
    """
    self.x_in.assign(x_in)
    self.x_adv_interpolator.interpolate()
    self.x_rec_projector.project()
    self.x_brok_projector.project()
    self.xdg_interpolator.interpolate()


class Recoverer(object):
    """
    A temporary piece of code that replicates the action of the
    Firedrake Projector object, using the "average" method.
    This can be removed when this method comes into the master branch.

    :arg v: the :class:`ufl.Expr` or
         :class:`.Function` to project.
    :arg v_out: :class:`.Function` to put the result in.
    """

    def __init__(self, v, v_out):

        if isinstance(v, expression.Expression) or not isinstance(v, (ufl.core.expr.Expr, function.Function)):
            raise ValueError("Can only recover UFL expression or Functions not '%s'" % type(v))

        # Check shape values
        if v.ufl_shape != v_out.ufl_shape:
            raise RuntimeError('Shape mismatch between source %s and target function spaces %s in project' % (v.ufl_shape, v_out.ufl_shape))

        self._same_fspace = (isinstance(v, function.Function) and v.function_space() == v_out.function_space())
        self.v = v
        self.v_out = v_out
        self.V = v_out.function_space()

        # Check the number of local dofs
        if self.v_out.function_space().finat_element.space_dimension() != self.v.function_space().finat_element.space_dimension():
            raise RuntimeError("Number of local dofs for each field must be equal.")

        # NOTE: Any bcs on the function self.v should just work.
        # Loop over node extent and dof extent
        self._shapes = (self.V.finat_element.space_dimension(), np.prod(self.V.shape))
        self._average_kernel = """
        for (int i=0; i<%d; ++i) {
        for (int j=0; j<%d; ++j) {
        vo[i][j] += v[i][j]/w[i][j];
        }}""" % self._shapes

    @cached_property
    def _weighting(self):
        """
        Generates a weight function for computing a projection via averaging.
        """
        w = Function(self.V)
        weight_kernel = """
        for (int i=0; i<%d; ++i) {
        for (int j=0; j<%d; ++j) {
        w[i][j] += 1.0;
        }}""" % self._shapes

        par_loop(weight_kernel, ufl.dx, {"w": (w, INC)})
        return w

    def project(self):
        """
        Apply the recovery.
        """

        # Ensure that the function being populated is zeroed out
        self.v_out.dat.zero()
        par_loop(self._average_kernel, ufl.dx, {"vo": (self.v_out, INC),
                                                "w": (self._weighting, READ),
                                                "v": (self.v, READ)})
        return self.v_out<|MERGE_RESOLUTION|>--- conflicted
+++ resolved
@@ -21,12 +21,6 @@
     def get_apply(self, x_in, x_out):
         if self.embedded_dg:
             def new_apply(self, x_in, x_out):
-<<<<<<< HEAD
-                try:
-                    self.xdg_in.interpolate(x_in)
-                except:
-                    self.xdg_in.project(x_in)
-=======
                 if self.recovered:
                     recovered_apply(self, x_in)
                 else:
@@ -37,7 +31,6 @@
                         self.xdg_in.interpolate(x_in)
                     except NotImplementedError:
                         self.xdg_in.project(x_in)
->>>>>>> 07f39997
                 original_apply(self, self.xdg_in, self.xdg_out)
                 self.Projector.project()
                 x_out.assign(self.x_projected)
@@ -170,19 +163,11 @@
     def update_ubar(self, xn, xnp1, alpha):
         pass
 
-    def apply_cycle(self, x_in, x_out):
-        pass
-
     def apply(self, x_in, x_out):
         x_out.assign(x_in)
 
 
 class ExplicitAdvection(Advection):
-<<<<<<< HEAD
-
-    def __init__(self, state, field, equation=None, subcycles=None, solver_params=None):
-        super().__init__(state, field, equation, solver_params)
-=======
     """
     Base class for explicit advection schemes.
 
@@ -202,7 +187,6 @@
 
         # if user has specified a number of subcycles, then save this
         # and rescale dt accordingly; else perform just one cycle using dt
->>>>>>> 07f39997
         if subcycles is not None:
             self.dt = self.dt/subcycles
             self.ncycles = subcycles

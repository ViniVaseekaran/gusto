from abc import ABCMeta, abstractmethod, abstractproperty
from firedrake import Function, LinearVariationalProblem, \
    LinearVariationalSolver, Projector, dx
from firedrake.utils import cached_property
from firedrake.parloops import par_loop, READ, INC
from gusto.transport_equation import EmbeddedDGAdvection
from gusto.theta_limiter import ThetaLimiter


__all__ = ["NoAdvection", "ForwardEuler", "SSPRK3", "ThetaMethod"]


def embedded_dg(original_apply):
    """
    Decorator to add interpolation and projection steps for embedded
    DG advection.
    """
    def get_apply(self, x_in, x_out):
        if self.embedded_dg:
            def new_apply(self, x_in, x_out):
                self.xdg_in.interpolate(x_in)
                original_apply(self, self.xdg_in, self.xdg_out)
                self.Projector.project()
                x_out.assign(self.x_projected)
            return new_apply(self, x_in, x_out)

        else:
            return original_apply(self, x_in, x_out)
    return get_apply


class Advection(object, metaclass=ABCMeta):
    """
    Base class for advection schemes.

    :arg state: :class:`.State` object.
    :arg field: field to be advected
    :arg equation: :class:`.Equation` object, specifying the equation
    that field satisfies
    :arg solver_params: solver_parameters
    """

    def __init__(self, state, field, equation=None, solver_params=None, limiter=None):

        if equation is not None:

            self.state = state
            self.field = field
            self.equation = equation
            # get ubar from the equation class
            self.ubar = self.equation.ubar
            self.dt = self.state.timestepping.dt

            # get default solver options if none passed in
            if solver_params is None:
                self.solver_parameters = equation.solver_parameters
            else:
                self.solver_parameters = solver_params

            self.limiter = limiter

        # check to see if we are using an embedded DG method - if we are then
        # the projector and output function will have been set up in the
        # equation class and we can get the correct function space from
        # the output function.
        if isinstance(equation, EmbeddedDGAdvection):
            self.embedded_dg = True
            fs = equation.space
            self.xdg_in = Function(equation.space)
            self.xdg_out = Function(equation.space)
            self.x_projected = Function(field.function_space())
<<<<<<< HEAD
            parameters = {'ksp_type':'cg',
                          'pc_type':'bjacobi',
                          'sub_pc_type':'ilu'}
            if isinstance(limiter, ThetaLimiter):
                self.Projector = Remapper(self.xdg_out, self.x_projected)
            else:
                self.Projector = Projector(self.xdg_out, self.x_projected,
                                           solver_parameters=parameters)
=======
            parameters = {'ksp_type': 'cg',
                          'pc_type': 'bjacobi',
                          'sub_pc_type': 'ilu'}
            self.Projector = Projector(self.xdg_out, self.x_projected,
                                       solver_parameters=parameters)
>>>>>>> 6f8bec14
            self.xdg_in = Function(fs)
        else:
            self.embedded_dg = False
            fs = field.function_space()

        # setup required functions
        self.dq = Function(fs)
        self.q1 = Function(fs)

    @abstractproperty
    def lhs(self):
        return self.equation.mass_term(self.equation.trial)

    @abstractproperty
    def rhs(self):
        return self.equation.mass_term(self.q1) - self.dt*self.equation.advection_term(self.q1)

    def update_ubar(self, xn, xnp1, alpha):
        un = xn.split()[0]
        unp1 = xnp1.split()[0]
        self.ubar.assign(un + alpha*(unp1-un))

    @cached_property
    def solver(self):
        # setup solver using lhs and rhs defined in derived class
        problem = LinearVariationalProblem(self.lhs, self.rhs, self.dq)
        solver_name = self.field.name()+self.equation.__class__.__name__+self.__class__.__name__
        return LinearVariationalSolver(problem, solver_parameters=self.solver_parameters, options_prefix=solver_name)

    @abstractmethod
    def apply(self, x_in, x_out):
        """
        Function takes x as input, computes L(x) as defined by the equation,
        and returns x_out as output.

        :arg x: :class:`.Function` object, the input Function.
        :arg x_out: :class:`.Function` object, the output Function.
        """
        pass


class NoAdvection(Advection):
    """
    An non-advection scheme that does nothing.
    """

    def lhs(self):
        pass

    def rhs(self):
        pass

    def update_ubar(self, xn, xnp1, alpha):
        pass

    def apply(self, x_in, x_out):
        x_out.assign(x_in)


class ForwardEuler(Advection):
    """
    Class to implement the forward Euler timestepping scheme:
    y_(n+1) = y_n + dt*L(y_n)
    where L is the advection operator
    """

    @cached_property
    def lhs(self):
        return super(ForwardEuler, self).lhs

    @cached_property
    def rhs(self):
        return super(ForwardEuler, self).rhs

    def apply(self, x_in, x_out):
        self.q1.assign(x_in)
        self.solver.solve()
        x_out.assign(self.dq)


class SSPRK3(Advection):
    """
    Class to implement the Strongly Structure Preserving Runge Kutta 3-stage
    timestepping method:
    y^1 = y_n + L(y_n)
    y^2 = (3/4)y_n + (1/4)(y^1 + L(y^1))
    y_(n+1) = (1/3)y_n + (2/3)(y^2 + L(y^2))
    where subscripts indicate the timelevel, superscripts indicate the stage
    number and L is the advection operator.
    """

    @cached_property
    def lhs(self):
        return super(SSPRK3, self).lhs

    @cached_property
    def rhs(self):
        return super(SSPRK3, self).rhs

    def solve_stage(self, x_in, stage):

        if stage == 0:
            self.solver.solve()
            self.q1.assign(self.dq)

        elif stage == 1:
            self.solver.solve()
            self.q1.assign(0.75*x_in + 0.25*self.dq)

        elif stage == 2:
            self.solver.solve()

    @embedded_dg
    def apply(self, x_in, x_out):

        if self.limiter is not None:
            self.limiter.apply(x_in)
        self.q1.assign(x_in)
        for i in range(3):
            self.solve_stage(x_in, i)
            if i < 2:
                if self.limiter is not None:
                    self.limiter.apply(self.q1)
        x_out.assign((1./3.)*x_in + (2./3.)*self.dq)
        if self.limiter is not None:
            self.limiter.apply(x_out)


class ThetaMethod(Advection):
    """
    Class to implement the theta timestepping method:
    y_(n+1) = y_n + dt*(theta*L(y_n) + (1-theta)*L(y_(n+1))) where L is the advection operator.
    """
    def __init__(self, state, field, equation, theta=0.5, solver_params=None):

        if not solver_params:
            # theta method leads to asymmetric matrix, per lhs function below,
            # so don't use CG
            solver_params = {'ksp_type': 'gmres',
                             'pc_type': 'bjacobi',
                             'sub_pc_type': 'ilu'}

        super(ThetaMethod, self).__init__(state, field, equation, solver_params)

        self.theta = theta

    @cached_property
    def lhs(self):
        eqn = self.equation
        trial = eqn.trial
        return eqn.mass_term(trial) + self.theta*self.dt*eqn.advection_term(trial)

    @cached_property
    def rhs(self):
        eqn = self.equation
        return eqn.mass_term(self.q1) - (1.-self.theta)*self.dt*eqn.advection_term(self.q1)

    def apply(self, x_in, x_out):
        self.q1.assign(x_in)
        self.solver.solve()
        x_out.assign(self.dq)


_weight_kernel = """
for (int i=0; i<weight.dofs; ++i) {
    weight[i][0] += 1.0;
    }"""

_average_kernel = """
for (int i=0; i<vrec.dofs; ++i) {
        vrec[i][0] += v_b[i][0]/weight[i][0];
        }"""

        
class Remapper(object):
    """
    An object for remapping from DG space back to embedded DG space.

    :arg x_in: the initial field
    :arg x_out: the field to be remapped to
    """

    def __init__(self, x_in, x_out):
        
        self.x_in = x_in
        self.x_out = x_out
        self.weight = Function(x_out.function_space())
        par_loop(_weight_kernel, dx, {"weight": (self.weight, INC)})


    def project(self):
        
        self.x_out.assign(0.)
        par_loop(_average_kernel, dx, {"vrec": (self.x_out, INC),
                                       "v_b": (self.x_in, READ),
                                       "weight": (self.weight, READ)})
        
    
<|MERGE_RESOLUTION|>--- conflicted
+++ resolved
@@ -69,22 +69,11 @@
             self.xdg_in = Function(equation.space)
             self.xdg_out = Function(equation.space)
             self.x_projected = Function(field.function_space())
-<<<<<<< HEAD
-            parameters = {'ksp_type':'cg',
-                          'pc_type':'bjacobi',
-                          'sub_pc_type':'ilu'}
-            if isinstance(limiter, ThetaLimiter):
-                self.Projector = Remapper(self.xdg_out, self.x_projected)
-            else:
-                self.Projector = Projector(self.xdg_out, self.x_projected,
-                                           solver_parameters=parameters)
-=======
             parameters = {'ksp_type': 'cg',
                           'pc_type': 'bjacobi',
                           'sub_pc_type': 'ilu'}
             self.Projector = Projector(self.xdg_out, self.x_projected,
                                        solver_parameters=parameters)
->>>>>>> 6f8bec14
             self.xdg_in = Function(fs)
         else:
             self.embedded_dg = False

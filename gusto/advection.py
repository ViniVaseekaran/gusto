from abc import ABCMeta, abstractmethod, abstractproperty
from firedrake import Function, LinearVariationalProblem, \
    LinearVariationalSolver, Projector
from firedrake.utils import cached_property
from gusto.transport_equation import EmbeddedDGAdvection


__all__ = ["NoAdvection", "ForwardEuler", "SSPRK3", "ThetaMethod"]


def embedded_dg(original_apply):
    """
    Decorator to add interpolation and projection steps for embedded
    DG advection.
    """
    def get_apply(self, x_in, x_out):
        if self.embedded_dg:
            def new_apply(self, x_in, x_out):
                # try to interpolate to x_in but revert to projection
                # if interpolation is not implemented for this
                # function space
                try:
                    self.xdg_in.interpolate(x_in)
                except NotImplementedError:
                    self.xdg_in.project(x_in)
                original_apply(self, self.xdg_in, self.xdg_out)
                self.Projector.project()
                x_out.assign(self.x_projected)
            return new_apply(self, x_in, x_out)

        else:
            return original_apply(self, x_in, x_out)
    return get_apply


class Advection(object, metaclass=ABCMeta):
    """
    Base class for advection schemes.

    :arg state: :class:`.State` object.
    :arg field: field to be advected
    :arg equation: :class:`.Equation` object, specifying the equation
    that field satisfies
<<<<<<< HEAD
    :arg solver_parameters: solver_parameters
    """

    def __init__(self, state, field, equation=None, solver_parameters=None,
                 limiter=None):
=======
    :arg solver_params: solver_parameters
    :arg limiter: :class:`.Limiter` object.
    """

    def __init__(self, state, field, equation=None, *, solver_params=None, limiter=None):
>>>>>>> b32c33bb

        if equation is not None:

            self.state = state
            self.field = field
            self.equation = equation
            # get ubar from the equation class
            self.ubar = self.equation.ubar
            self.dt = self.state.timestepping.dt

            # get default solver options if none passed in
            if solver_parameters is None:
                self.solver_parameters = equation.solver_parameters
            else:
                self.solver_parameters = solver_parameters
                if state.output.log_level == "debug":
                    self.solver_parameters["ksp_monitor_true_residual"] = True

            self.limiter = limiter

        # check to see if we are using an embedded DG method - if we are then
        # the projector and output function will have been set up in the
        # equation class and we can get the correct function space from
        # the output function.
        if isinstance(equation, EmbeddedDGAdvection):
            self.embedded_dg = True
            fs = equation.space
            self.xdg_in = Function(equation.space)
            self.xdg_out = Function(equation.space)
            self.x_projected = Function(field.function_space())
            parameters = {'ksp_type': 'cg',
                          'pc_type': 'bjacobi',
                          'sub_pc_type': 'ilu'}
            self.Projector = Projector(self.xdg_out, self.x_projected,
                                       solver_parameters=parameters)
            self.xdg_in = Function(fs)
        else:
            self.embedded_dg = False
            fs = field.function_space()

        # setup required functions
        self.fs = fs
        self.dq = Function(fs)
        self.q1 = Function(fs)

    @abstractproperty
    def lhs(self):
        return self.equation.mass_term(self.equation.trial)

    @abstractproperty
    def rhs(self):
        return self.equation.mass_term(self.q1) - self.dt*self.equation.advection_term(self.q1)

    def update_ubar(self, xn, xnp1, alpha):
        un = xn.split()[0]
        unp1 = xnp1.split()[0]
        self.ubar.assign(un + alpha*(unp1-un))

    @cached_property
    def solver(self):
        # setup solver using lhs and rhs defined in derived class
        problem = LinearVariationalProblem(self.lhs, self.rhs, self.dq)
        solver_name = self.field.name()+self.equation.__class__.__name__+self.__class__.__name__
        return LinearVariationalSolver(problem, solver_parameters=self.solver_parameters, options_prefix=solver_name)

    @abstractmethod
    def apply(self, x_in, x_out):
        """
        Function takes x as input, computes L(x) as defined by the equation,
        and returns x_out as output.

        :arg x: :class:`.Function` object, the input Function.
        :arg x_out: :class:`.Function` object, the output Function.
        """
        pass


class NoAdvection(Advection):
    """
    An non-advection scheme that does nothing.
    """

    def lhs(self):
        pass

    def rhs(self):
        pass

    def update_ubar(self, xn, xnp1, alpha):
        pass

    def apply(self, x_in, x_out):
        x_out.assign(x_in)


class ExplicitAdvection(Advection):
    """
    Base class for explicit advection schemes.

    :arg state: :class:`.State` object.
    :arg field: field to be advected
    :arg equation: :class:`.Equation` object, specifying the equation
    that field satisfies
    :arg subcycles: (optional) integer specifying number of subcycles to perform
    :arg solver_params: solver_parameters
    :arg limiter: :class:`.Limiter` object.
    """

    def __init__(self, state, field, equation=None, *, subcycles=None, solver_params=None, limiter=None):
        super().__init__(state, field, equation, solver_params=solver_params, limiter=limiter)

        # if user has specified a number of subcycles, then save this
        # and rescale dt accordingly; else perform just one cycle using dt
        if subcycles is not None:
            self.dt = self.dt/subcycles
            self.ncycles = subcycles
        else:
            self.dt = self.dt
            self.ncycles = 1
        self.x = [Function(self.fs)]*(self.ncycles+1)

    @abstractmethod
    def apply_cycle(self, x_in, x_out):
        """
        Function takes x as input, computes L(x) as defined by the equation,
        and returns x_out as output.

        :arg x: :class:`.Function` object, the input Function.
        :arg x_out: :class:`.Function` object, the output Function.
        """
        pass

    @embedded_dg
    def apply(self, x_in, x_out):
        """
        Function takes x as input, computes L(x) as defined by the equation,
        and returns x_out as output.

        :arg x: :class:`.Function` object, the input Function.
        :arg x_out: :class:`.Function` object, the output Function.
        """
        self.x[0].assign(x_in)
        for i in range(self.ncycles):
            self.apply_cycle(self.x[i], self.x[i+1])
            self.x[i].assign(self.x[i+1])
        x_out.assign(self.x[self.ncycles-1])


class ForwardEuler(ExplicitAdvection):
    """
    Class to implement the forward Euler timestepping scheme:
    y_(n+1) = y_n + dt*L(y_n)
    where L is the advection operator
    """

    @cached_property
    def lhs(self):
        return super(ForwardEuler, self).lhs

    @cached_property
    def rhs(self):
        return super(ForwardEuler, self).rhs

    def apply_cycle(self, x_in, x_out):
        self.q1.assign(x_in)
        self.solver.solve()
        x_out.assign(self.dq)


class SSPRK3(ExplicitAdvection):
    """
    Class to implement the Strongly Structure Preserving Runge Kutta 3-stage
    timestepping method:
    y^1 = y_n + L(y_n)
    y^2 = (3/4)y_n + (1/4)(y^1 + L(y^1))
    y_(n+1) = (1/3)y_n + (2/3)(y^2 + L(y^2))
    where subscripts indicate the timelevel, superscripts indicate the stage
    number and L is the advection operator.
    """

    @cached_property
    def lhs(self):
        return super(SSPRK3, self).lhs

    @cached_property
    def rhs(self):
        return super(SSPRK3, self).rhs

    def solve_stage(self, x_in, stage):

        if stage == 0:
            self.solver.solve()
            self.q1.assign(self.dq)

        elif stage == 1:
            self.solver.solve()
            self.q1.assign(0.75*x_in + 0.25*self.dq)

        elif stage == 2:
            self.solver.solve()
            self.q1.assign((1./3.)*x_in + (2./3.)*self.dq)

        if self.limiter is not None:
            self.limiter.apply(self.q1)

    def apply_cycle(self, x_in, x_out):

        if self.limiter is not None:
            self.limiter.apply(x_in)

        self.q1.assign(x_in)
        for i in range(3):
            self.solve_stage(x_in, i)
        x_out.assign(self.q1)


class ThetaMethod(Advection):
    """
    Class to implement the theta timestepping method:
    y_(n+1) = y_n + dt*(theta*L(y_n) + (1-theta)*L(y_(n+1))) where L is the advection operator.
    """
    def __init__(self, state, field, equation, theta=0.5, solver_parameters=None):

        if not solver_parameters:
            # theta method leads to asymmetric matrix, per lhs function below,
            # so don't use CG
            solver_parameters = {'ksp_type': 'gmres',
                                 'pc_type': 'bjacobi',
                                 'sub_pc_type': 'ilu'}

<<<<<<< HEAD
        super(ThetaMethod, self).__init__(state, field, equation, solver_parameters)
=======
        super(ThetaMethod, self).__init__(state, field, equation,
                                          solver_params=solver_params)
>>>>>>> b32c33bb

        self.theta = theta

    @cached_property
    def lhs(self):
        eqn = self.equation
        trial = eqn.trial
        return eqn.mass_term(trial) + self.theta*self.dt*eqn.advection_term(trial)

    @cached_property
    def rhs(self):
        eqn = self.equation
        return eqn.mass_term(self.q1) - (1.-self.theta)*self.dt*eqn.advection_term(self.q1)

    def apply(self, x_in, x_out):
        self.q1.assign(x_in)
        self.solver.solve()
        x_out.assign(self.dq)<|MERGE_RESOLUTION|>--- conflicted
+++ resolved
@@ -41,19 +41,12 @@
     :arg field: field to be advected
     :arg equation: :class:`.Equation` object, specifying the equation
     that field satisfies
-<<<<<<< HEAD
     :arg solver_parameters: solver_parameters
-    """
-
-    def __init__(self, state, field, equation=None, solver_parameters=None,
+    :arg limiter: :class:`.Limiter` object.
+    """
+
+    def __init__(self, state, field, equation=None, *, solver_parameters=None,
                  limiter=None):
-=======
-    :arg solver_params: solver_parameters
-    :arg limiter: :class:`.Limiter` object.
-    """
-
-    def __init__(self, state, field, equation=None, *, solver_params=None, limiter=None):
->>>>>>> b32c33bb
 
         if equation is not None:
 
@@ -284,12 +277,8 @@
                                  'pc_type': 'bjacobi',
                                  'sub_pc_type': 'ilu'}
 
-<<<<<<< HEAD
-        super(ThetaMethod, self).__init__(state, field, equation, solver_parameters)
-=======
         super(ThetaMethod, self).__init__(state, field, equation,
-                                          solver_params=solver_params)
->>>>>>> b32c33bb
+                                          solver_parameters=solver_parameters)
 
         self.theta = theta
 

--- conflicted
+++ resolved
@@ -1,11 +1,7 @@
 from firedrake import op2, assemble, dot, dx, FunctionSpace, Function, sqrt, \
     TestFunction, TrialFunction, CellNormal, Constant, cross, grad, inner, \
-<<<<<<< HEAD
+    div, avg, jump, FacetNormal, dS_v, DirichletBC, \
     LinearVariationalProblem, LinearVariationalSolver
-=======
-    div, avg, jump, FacetNormal, dS_v, DirichletBC, \
-    LinearVariationalProblem, LinearVariationalSolver, exp
->>>>>>> 9307a3f3
 from abc import ABCMeta, abstractmethod, abstractproperty
 from gusto.expressions import T_expr, p_expr, pi_expr, theta_e_expr, I_expr
 import numpy as np
@@ -316,8 +312,8 @@
             rhobar = state.fields("rhobar")
             theta = state.fields("theta")
             thetabar = state.fields("thetabar")
-            pi = exner(theta, rho, state)
-            pibar = exner(thetabar, rhobar, state)
+            pi = pi_expr(state.parameters, rho, theta)
+            pibar = pi_expr(state.parameters, rhobar, thetabar)
 
             cp = Constant(state.parameters.cp)
             n = FacetNormal(state.mesh)

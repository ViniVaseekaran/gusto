--- conflicted
+++ resolved
@@ -94,7 +94,6 @@
         theta = -dot(k,u)*dot(k,grad(thetabar))*beta + theta_in
 
         eqn = (
-<<<<<<< HEAD
             inner(w , (u - u_in))*dx
             - beta*cp*div(theta*w)*pibar*dx
             + beta*cp*jump(theta*w,n)*avg(pibar)*dS_v
@@ -104,17 +103,6 @@
             + beta*cp*jump(thetabar*w,n)*avg(pibar_rho*rho)*dS_v
             + (phi*(rho - rho_in) - beta*inner(grad(phi) , u)*rhobar)*dx
             + beta*jump(phi*u , n)*avg(rhobar)*(dS_v + dS_h)
-=======
-            (inner(w, u) - beta*cp*div(theta*w)*pibar)*dx
-            + beta*cp*jump(theta*w,n)*avg(pibar)*dS_v
-            - beta*cp*div(thetabar*w)*(pibar_theta*theta + pibar_rho*rho)*dx
-            + beta*cp*jump(thetabar*w,n)*avg(
-                pibar_theta*theta + pibar_rho*rho)*dS_v
-            - inner(w, u_in)*dx
-            + (phi*rho - beta*inner(grad(phi), u)*rhobar)*dx
-            + beta*jump(phi*u, n)*avg(rhobar)*(dS_v + dS_h)
-            - phi*rho_in*dx
->>>>>>> 71838c20
         )
 
         aeqn = lhs(eqn)
@@ -122,19 +110,12 @@
 
         # Place to put result of u rho solver
         self.urho = Function(M)
-<<<<<<< HEAD
+
         #Boundary conditions (assumes extruded mesh)
         bcs = [DirichletBC(M.sub(0), Expression(("0.0","0.0")), "bottom"),
                DirichletBC(M.sub(0), Expression(("0.0","0.0")), "top")]
         
         #Solver for u, rho
-=======
-        # Boundary conditions (assumes extruded mesh)
-        bcs = [DirichletBC(M.sub(0), 0.0, "bottom"),
-               DirichletBC(M.sub(0), 0.0, "top")]
-
-        # Solver for u, rho
->>>>>>> 71838c20
         urho_problem = LinearVariationalProblem(
             aeqn, Leqn, self.urho, bcs=bcs)
 
@@ -147,15 +128,10 @@
 
         u, rho = self.urho.split()
         self.theta = Function(state.V[2])
-<<<<<<< HEAD
         
         theta_eqn = gamma*(theta - theta_in - 
                            dot(k,u)*dot(k,grad(thetabar))*beta)*dx
 
-=======
-
-        theta_eqn = gamma*(theta - dot(k,u)*dot(k,grad(thetabar))*beta + theta_in)*dx
->>>>>>> 71838c20
         theta_problem = LinearVariationalProblem(lhs(theta_eqn),
                                                  rhs(theta_eqn),
                                                  self.theta)

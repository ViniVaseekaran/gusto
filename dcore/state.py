from __future__ import absolute_import
from os import path
import itertools
from sys import exit
from abc import ABCMeta, abstractmethod
from firedrake import FiniteElement, TensorProductElement, HDiv, \
    FunctionSpace, MixedFunctionSpace, interval, triangle, Function, \
    Expression, File, TestFunction, TrialFunction, inner, div, FacetNormal, \
    ds_tb, dx, solve


class State(object):
    """
    Build a model state to keep the variables in, and specify parameters.

    :arg mesh: The :class:`Mesh` to use.
    :arg vertical_degree: integer, the degree for spaces in the vertical
    (specifies the degree for the pressure space, other spaces are inferred)
    defaults to 1.
    :arg horizontal_degree: integer, the degree for spaces in the horizontal
    (specifies the degree for the pressure space, other spaces are inferred)
    defaults to 1.
    :arg family: string, specifies the velocity space family to use.
    Options:
    "RT": The Raviart-Thomas family (default, recommended for quads)
    "BDM": The BDM family
    "BDFM": The BDFM family
    :arg timestepping: class containing timestepping parameters
    :arg output: class containing output parameters
    :arg parameters: class containing physical parameters
    :arg fieldlist: list of prognostic field names

    """
    __metaclass__ = ABCMeta

    def __init__(self, mesh, vertical_degree=1, horizontal_degree=1,
                 family="RT",
                 timestepping=None,
                 output=None,
                 parameters=None,
                 fieldlist=None):

        self.timestepping = timestepping
        self.output = output
        self.parameters = parameters
        if fieldlist is None:
            raise RuntimeError("You must provide a fieldlist containing the names of the prognostic fields")
        else:
            self.fieldlist = fieldlist

<<<<<<< HEAD
    def __init__(self, mesh, vertical_degree = 1, horizontal_degree = 1,
                 family = "RT",
                 dt = 1.0,
                 alpha = 0.5,
                 maxk = 2,
                 maxi = 2,
                 g = 9.81,
                 cp = 1004.5,
                 R_d = 287,
                 p_0 = 1000.0 * 100.0,
                 kappa = 2.0/7.0, 
                 z = None,
                 k = None,
                 Omega = None,
                 Hydrostatic = True,
                 Verbose = False,
                 dumpfreq = 10,
                 dumplist = (True,True,True)):
        
        #The mesh
        self.mesh = mesh

        #parameters
        self.dt = dt
        self.maxk = maxk
        self.maxi = maxi
        self.alpha = alpha
        self.g = g
        self.cp = cp
        self.R_d = R_d
        self.p_0 = p_0
        self.kappa = kappa
        self.z = z
        self.Omega = Omega

        self.Verbose = Verbose
        self.dumpfreq = dumpfreq
        self.dumplist = dumplist
        
        #Build the spaces
=======
        # The mesh
        self.mesh = mesh

        # Build the spaces
>>>>>>> 71838c20
        self._build_spaces(mesh, vertical_degree,
                           horizontal_degree, family)

<<<<<<< HEAD
        

        if(k==None):
            #build the vertical normal
            w = TestFunction(self.Vv)
            u = TrialFunction(self.Vv)
            self.k = Function(self.Vv)
            n = FacetNormal(self.mesh)
            krhs = -div(w)*z*dx + inner(w,n)*z*ds_tb
            klhs = inner(w,u)*dx
            solve(klhs == krhs, self.k)
        else:
            self.k = k

        #Allocate state
=======
        # Allocate state
>>>>>>> 71838c20
        self._allocate_state()
        self.field_dict = {name: func for (name, func) in
                           zip(self.fieldlist, self.xn.split())}

<<<<<<< HEAD
        self.dumped = False
        
=======
        self.dumpfile = None

>>>>>>> 71838c20
    def dump(self):
        """
        Dump output
        """

<<<<<<< HEAD
        xn = self.xn.split()
        fieldlist = ('u','rho','theta')
        meanfields = (False, self.rhobar,self.thetabar)
        if not self.dumped:
            self.dumpcount = 0
            self.Files = [0,0,0]
            self.xout = [0,0,0]
            for i in range(len(self.dumplist)):
                if(self.dumplist[i]):
                    (self.xout)[i] = Function(self.V[i])
                    self.Files[i] = File(fieldlist[i]+'.pvd')
                    if(meanfields[i]):
                        self.xout[i].assign(xn[i] - meanfields[i])
                    else:
                        self.xout[i].assign(xn[i])
                    self.Files[i] << self.xout[i]
            self.dumped = True
        else:
            self.dumpcount += 1
            if(self.dumpcount == self.dumpfreq):
                self.dumpcount = 0
                for i in range(len(self.dumplist)):
                    if(self.dumplist[i]):
                        if(meanfields[i]):
                            self.xout[i].assign(xn[i] - meanfields[i])
                        else:
                            self.xout[i].assign(xn[i])
                        self.Files[i] << self.xout[i]
        
    def initialise(self, u0, rho0, theta0):
=======
        # default behaviour is to dump all prognostic fields
        if self.output.dumplist is None:
            self.output.dumplist = self.fieldlist

        funcs = self.xn.split()
        to_dump = []
        for name, f in zip(self.fieldlist, funcs):
            if name in self.output.dumplist:
                to_dump.append(f)
            f.rename(name=name)

        dumpdir = path.join("results", self.output.dirname)

        outfile = path.join(dumpdir, "field_output.pvd")
        if self.dumpfile is None:
            if path.exists(dumpdir):
                exit("results directory '%s' already exists" % dumpdir)
            self.dumpcount = itertools.count()
            self.dumpfile = File(outfile, project_output=self.output.project_fields)

        if (next(self.dumpcount) % self.output.dumpfreq) == 0:
            self.dumpfile.write(*to_dump)

    def initialise(self, initial_conditions):
        """
        Initialise state variables
        """

        for x, ic in zip(self.x_init.split(), initial_conditions):
            x.project(ic)

    @abstractmethod
    def _build_spaces(self, mesh, vertical_degree, horizontal_degree, family):
>>>>>>> 71838c20
        """
        Build function spaces:
        """
        pass

    def _allocate_state(self):
        """
        Construct Functions to store the state variables.
        """

<<<<<<< HEAD
        u_init, rho_init, theta_init = self.x_init.split()
        u_init.assign(u0)
        rho_init.assign(rho0)
        theta_init.assign(theta0)
=======
        W = self.W
        self.xn = Function(W)
        self.x_init = Function(W)
        self.xstar = Function(W)
        self.xp = Function(W)
        self.xnp1 = Function(W)
        self.xrhs = Function(W)
        self.dy = Function(W)


class Compressible3DState(State):

    def __init__(self, mesh, vertical_degree=1, horizontal_degree=1,
                 family="RT",
                 timestepping=None,
                 output=None,
                 parameters=None,
                 fieldlist=None):

        super(Compressible3DState, self).__init__(mesh,
                                                  vertical_degree,
                                                  horizontal_degree,
                                                  family,
                                                  timestepping,
                                                  output,
                                                  parameters,
                                                  fieldlist)

        # build the geopotential
        V = FunctionSpace(mesh, "CG", 1)
        self.Phi = Function(V).interpolate(Expression("pow(x[0]*x[0]+x[1]*x[1]+x[2]*x[2],0.5)"))
        self.Phi *= parameters.g
>>>>>>> 71838c20

    def set_reference_profiles(self, rho_ref, theta_ref):
        """
        Initialise reference profiles
        :arg rho_ref: :class:`.Function` object, initial rho
        :arg theta_ref: :class:`.Function` object, initial theta
        """

        self.rhobar = Function(self.V[1])
        self.thetabar = Function(self.V[2])

        self.rhobar.project(rho_ref)
        self.thetabar.project(theta_ref)

    def _build_spaces(self, mesh, vertical_degree, horizontal_degree, family):
        """
        Build:
        velocity space self.V2,
        pressure space self.V3,
        temperature space self.Vt,
        mixed function space self.W = (V2,V3,Vt)
        """

        # horizontal base spaces
        cell = mesh._base_mesh.ufl_cell()
        if(cell.cellname() == 'triangle'):
            cell = triangle
        if(cell.cellname() == 'interval'):
            cell = interval
        S1 = FiniteElement(family, cell, horizontal_degree+1)
        S2 = FiniteElement("DG", cell, horizontal_degree)

<<<<<<< HEAD
        #vertical base spaces
        T0 = FiniteElement("CG", interval, vertical_degree+1)
        T1 = FiniteElement("DG", interval, vertical_degree)
=======
        # vertical base spaces
        T0 = FiniteElement("CG", interval, vertical_degree)
        T1 = FiniteElement("DG", interval, vertical_degree-1)
>>>>>>> 71838c20

        # build spaces V2, V3, Vt
        V2h_elt = HDiv(TensorProductElement(S1, T1))
        V2t_elt = TensorProductElement(S2, T0)
        V3_elt = TensorProductElement(S2, T1)
        V2v_elt = HDiv(V2t_elt)
        V2_elt = V2h_elt + V2v_elt

        self.V = [0,0,0]
        self.V[0] = FunctionSpace(mesh, V2_elt)
        self.V[1] = FunctionSpace(mesh, V3_elt)
        self.V[2] = FunctionSpace(mesh, V2t_elt)

<<<<<<< HEAD
        self.Vv = FunctionSpace(mesh, V2v_elt)
        
=======
>>>>>>> 71838c20
        self.W = MixedFunctionSpace((self.V[0], self.V[1], self.V[2]))


class ShallowWaterState(State):

    def _build_spaces(self, mesh, vertical_degree, horizontal_degree, family):

        if vertical_degree is not None:
            raise ValueError('Mesh is not extruded in the vertical for shallow water')

        cell = mesh.ufl_cell().cellname()

        V1_elt = FiniteElement(family, cell, horizontal_degree)

        self.V = [0,0]
        self.V[0] = FunctionSpace(mesh,V1_elt)
        self.V[1] = FunctionSpace(mesh,"DG",horizontal_degree-1)

        self.W = MixedFunctionSpace((self.V[0], self.V[1]))<|MERGE_RESOLUTION|>--- conflicted
+++ resolved
@@ -48,58 +48,12 @@
         else:
             self.fieldlist = fieldlist
 
-<<<<<<< HEAD
-    def __init__(self, mesh, vertical_degree = 1, horizontal_degree = 1,
-                 family = "RT",
-                 dt = 1.0,
-                 alpha = 0.5,
-                 maxk = 2,
-                 maxi = 2,
-                 g = 9.81,
-                 cp = 1004.5,
-                 R_d = 287,
-                 p_0 = 1000.0 * 100.0,
-                 kappa = 2.0/7.0, 
-                 z = None,
-                 k = None,
-                 Omega = None,
-                 Hydrostatic = True,
-                 Verbose = False,
-                 dumpfreq = 10,
-                 dumplist = (True,True,True)):
-        
-        #The mesh
-        self.mesh = mesh
-
-        #parameters
-        self.dt = dt
-        self.maxk = maxk
-        self.maxi = maxi
-        self.alpha = alpha
-        self.g = g
-        self.cp = cp
-        self.R_d = R_d
-        self.p_0 = p_0
-        self.kappa = kappa
-        self.z = z
-        self.Omega = Omega
-
-        self.Verbose = Verbose
-        self.dumpfreq = dumpfreq
-        self.dumplist = dumplist
-        
-        #Build the spaces
-=======
         # The mesh
         self.mesh = mesh
 
         # Build the spaces
->>>>>>> 71838c20
         self._build_spaces(mesh, vertical_degree,
                            horizontal_degree, family)
-
-<<<<<<< HEAD
-        
 
         if(k==None):
             #build the vertical normal
@@ -114,57 +68,17 @@
             self.k = k
 
         #Allocate state
-=======
-        # Allocate state
->>>>>>> 71838c20
         self._allocate_state()
         self.field_dict = {name: func for (name, func) in
                            zip(self.fieldlist, self.xn.split())}
 
-<<<<<<< HEAD
-        self.dumped = False
-        
-=======
         self.dumpfile = None
 
->>>>>>> 71838c20
     def dump(self):
         """
         Dump output
         """
 
-<<<<<<< HEAD
-        xn = self.xn.split()
-        fieldlist = ('u','rho','theta')
-        meanfields = (False, self.rhobar,self.thetabar)
-        if not self.dumped:
-            self.dumpcount = 0
-            self.Files = [0,0,0]
-            self.xout = [0,0,0]
-            for i in range(len(self.dumplist)):
-                if(self.dumplist[i]):
-                    (self.xout)[i] = Function(self.V[i])
-                    self.Files[i] = File(fieldlist[i]+'.pvd')
-                    if(meanfields[i]):
-                        self.xout[i].assign(xn[i] - meanfields[i])
-                    else:
-                        self.xout[i].assign(xn[i])
-                    self.Files[i] << self.xout[i]
-            self.dumped = True
-        else:
-            self.dumpcount += 1
-            if(self.dumpcount == self.dumpfreq):
-                self.dumpcount = 0
-                for i in range(len(self.dumplist)):
-                    if(self.dumplist[i]):
-                        if(meanfields[i]):
-                            self.xout[i].assign(xn[i] - meanfields[i])
-                        else:
-                            self.xout[i].assign(xn[i])
-                        self.Files[i] << self.xout[i]
-        
-    def initialise(self, u0, rho0, theta0):
-=======
         # default behaviour is to dump all prognostic fields
         if self.output.dumplist is None:
             self.output.dumplist = self.fieldlist
@@ -198,7 +112,7 @@
 
     @abstractmethod
     def _build_spaces(self, mesh, vertical_degree, horizontal_degree, family):
->>>>>>> 71838c20
+
         """
         Build function spaces:
         """
@@ -209,12 +123,6 @@
         Construct Functions to store the state variables.
         """
 
-<<<<<<< HEAD
-        u_init, rho_init, theta_init = self.x_init.split()
-        u_init.assign(u0)
-        rho_init.assign(rho0)
-        theta_init.assign(theta0)
-=======
         W = self.W
         self.xn = Function(W)
         self.x_init = Function(W)
@@ -247,7 +155,6 @@
         V = FunctionSpace(mesh, "CG", 1)
         self.Phi = Function(V).interpolate(Expression("pow(x[0]*x[0]+x[1]*x[1]+x[2]*x[2],0.5)"))
         self.Phi *= parameters.g
->>>>>>> 71838c20
 
     def set_reference_profiles(self, rho_ref, theta_ref):
         """
@@ -280,15 +187,9 @@
         S1 = FiniteElement(family, cell, horizontal_degree+1)
         S2 = FiniteElement("DG", cell, horizontal_degree)
 
-<<<<<<< HEAD
         #vertical base spaces
         T0 = FiniteElement("CG", interval, vertical_degree+1)
         T1 = FiniteElement("DG", interval, vertical_degree)
-=======
-        # vertical base spaces
-        T0 = FiniteElement("CG", interval, vertical_degree)
-        T1 = FiniteElement("DG", interval, vertical_degree-1)
->>>>>>> 71838c20
 
         # build spaces V2, V3, Vt
         V2h_elt = HDiv(TensorProductElement(S1, T1))
@@ -302,11 +203,8 @@
         self.V[1] = FunctionSpace(mesh, V3_elt)
         self.V[2] = FunctionSpace(mesh, V2t_elt)
 
-<<<<<<< HEAD
         self.Vv = FunctionSpace(mesh, V2v_elt)
-        
-=======
->>>>>>> 71838c20
+
         self.W = MixedFunctionSpace((self.V[0], self.V[1], self.V[2]))
 
 

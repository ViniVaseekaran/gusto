--- conflicted
+++ resolved
@@ -1,10 +1,6 @@
 from __future__ import absolute_import
-<<<<<<< HEAD
-from os.path import isdir
-=======
 from os import path
 import itertools
->>>>>>> 07469e2a
 from sys import exit
 from abc import ABCMeta, abstractmethod
 from firedrake import FiniteElement, TensorProductElement, HDiv, \
@@ -74,28 +70,6 @@
         if self.output.dumplist is None:
             self.output.dumplist = self.fieldlist
 
-<<<<<<< HEAD
-        dumpdir = "results/" + self.output.dirname
-
-        if not self.dumped:
-            if isdir(dumpdir):
-                exit("directory already exists!")
-            self.dumpcount = 0
-            self.Files = {}
-            for field in self.output.dumplist:
-                print field
-                self.Files[field] = File("%s/%s.pvd" % (dumpdir, field))
-                self.Files[field] << self.field_dict[field]
-            self.dumped = True
-        else:
-            self.dumpcount += 1
-            print self.dumpcount, self.output.dumpfreq, 'DUMP STATS'
-            if(self.dumpcount == self.output.dumpfreq):
-                self.dumpcount = 0
-                for field in self.output.dumplist:
-                    print field
-                    self.Files[field] << self.field_dict[field]
-=======
         funcs = self.xn.split()
         to_dump = []
         for name, f in zip(self.fieldlist, funcs):
@@ -114,7 +88,7 @@
 
         if (next(self.dumpcount) % self.output.dumpfreq) == 0:
             self.dumpfile.write(*funcs)
->>>>>>> 07469e2a
+
 
     def initialise(self, initial_conditions):
         """
